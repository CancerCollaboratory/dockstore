/*
 *    Copyright 2017 OICR
 *
 *    Licensed under the Apache License, Version 2.0 (the "License");
 *    you may not use this file except in compliance with the License.
 *    You may obtain a copy of the License at
 *
 *        http://www.apache.org/licenses/LICENSE-2.0
 *
 *    Unless required by applicable law or agreed to in writing, software
 *    distributed under the License is distributed on an "AS IS" BASIS,
 *    WITHOUT WARRANTIES OR CONDITIONS OF ANY KIND, either express or implied.
 *    See the License for the specific language governing permissions and
 *    limitations under the License.
 */
package io.dockstore.webservice.languages;

import java.util.ArrayList;
import java.util.Collections;
import java.util.HashMap;
import java.util.HashSet;
import java.util.List;
import java.util.Map;
import java.util.Objects;
import java.util.Optional;
import java.util.Set;

import com.google.common.base.Strings;
import com.google.common.collect.Lists;
import com.google.common.collect.Sets;
import com.google.gson.Gson;
import com.google.gson.JsonParseException;
import com.google.gson.internal.LinkedTreeMap;
import com.google.gson.reflect.TypeToken;
import io.cwl.avro.CWL;
import io.cwl.avro.CommandLineTool;
import io.cwl.avro.ExpressionTool;
import io.cwl.avro.Workflow;
import io.cwl.avro.WorkflowOutputParameter;
import io.cwl.avro.WorkflowStep;
import io.cwl.avro.WorkflowStepInput;
import io.dockstore.common.DescriptorLanguage;
import io.dockstore.common.VersionTypeValidation;
import io.dockstore.webservice.core.DescriptionSource;
import io.dockstore.webservice.core.FileFormat;
import io.dockstore.webservice.core.ParsedInformation;
import io.dockstore.webservice.core.SourceFile;
import io.dockstore.webservice.core.Validation;
import io.dockstore.webservice.core.Version;
import io.dockstore.webservice.helpers.SourceCodeRepoInterface;
import io.dockstore.webservice.jdbi.ToolDAO;
import org.apache.commons.lang3.ObjectUtils;
import org.apache.commons.lang3.tuple.MutablePair;
import org.apache.commons.lang3.tuple.MutableTriple;
import org.apache.commons.lang3.tuple.Pair;
import org.apache.commons.lang3.tuple.Triple;
import org.apache.commons.validator.routines.UrlValidator;
import org.json.JSONArray;
import org.json.JSONObject;
import org.slf4j.Logger;
import org.slf4j.LoggerFactory;
import org.yaml.snakeyaml.Yaml;
import org.yaml.snakeyaml.error.YAMLException;

/**
 * This class will eventually handle support for understanding CWL
 */
public class CWLHandler extends AbstractLanguageHandler implements LanguageHandlerInterface {
    public static final Logger LOG = LoggerFactory.getLogger(CWLHandler.class);

    @Override
    protected DescriptorLanguage.FileType getFileType() {
        return DescriptorLanguage.FileType.DOCKSTORE_CWL;
    }

    @Override
    public Version parseWorkflowContent(String filepath, String content, Set<SourceFile> sourceFiles, Version version) {
        // parse the collab.cwl file to get important metadata
        if (content != null && !content.isEmpty()) {
            try {
                Yaml yaml = new Yaml();
                Map map = yaml.loadAs(content, Map.class);
                String description = null;
                try {
                    // draft-3 construct
                    description = (String)map.get("description");
                } catch (ClassCastException e) {
                    LOG.debug("\"description:\" is malformed, but was only in CWL draft-3 anyway");
                }
                String label = null;
                try {
                    label = (String)map.get("label");
                } catch (ClassCastException e) {
                    LOG.debug("\"label:\" is malformed");
                }
                // "doc:" added for CWL 1.0
                String doc = null;
                if (map.containsKey("doc")) {
                    Object objectDoc = map.get("doc");
                    if (objectDoc instanceof String) {
                        doc = (String)objectDoc;
                    } else if (objectDoc instanceof Map) {
                        Map docMap = (Map)objectDoc;
                        if (docMap.containsKey("$include")) {
                            String enclosingFile = (String)docMap.get("$include");
                            Optional<SourceFile> first = sourceFiles.stream().filter(file -> file.getPath().equals(enclosingFile))
                                .findFirst();
                            if (first.isPresent()) {
                                doc = first.get().getContent();
                            }
                        }
                    } else if (objectDoc instanceof List) {
                        // arrays for "doc:" added in CWL 1.1
                        List docList = (List)objectDoc;
                        doc = String.join(System.getProperty("line.separator"), docList);
                    }
                }

                final String finalChoiceForDescription = ObjectUtils.firstNonNull(doc, description, label);

                if (finalChoiceForDescription != null) {
                    version.setDescriptionAndDescriptionSource(finalChoiceForDescription, DescriptionSource.DESCRIPTOR);
                } else {
                    LOG.info("Description not found!");
                }

                String dctKey = "dct:creator";
                String schemaKey = "s:author";
                if (map.containsKey(schemaKey)) {
                    processAuthor(version, map, schemaKey, "s:name", "s:email", "Author not found!");
                } else if (map.containsKey(dctKey)) {
                    processAuthor(version, map, dctKey, "foaf:name", "foaf:mbox", "Creator not found!");
                }

                LOG.info("Repository has Dockstore.cwl");
            } catch (YAMLException | NullPointerException | ClassCastException ex) {
                String message;
                if (ex.getCause() != null) {
                    // seems to be possible to get underlying cause in some cases
                    message = ex.getCause().toString();
                } else {
                    // in other cases, the above will NullPointer
                    message = ex.toString();
                }
                LOG.info("CWL file is malformed " + message);
                // should just report on the malformed workflow
                Map<String, String> validationMessageObject = new HashMap<>();
                validationMessageObject.put(filepath, "CWL file is malformed or missing, cannot extract metadata: " + message);
                version.addOrUpdateValidation(new Validation(DescriptorLanguage.FileType.DOCKSTORE_CWL, false, validationMessageObject));
            }
        }
        return version;
    }

    /**
     * Look at the map of metadata and populate entry with an author and email
     * @param version
     * @param map
     * @param dctKey
     * @param authorKey
     * @param emailKey
     * @param errorMessage
     */
    private void processAuthor(Version version, Map map, String dctKey, String authorKey, String emailKey, String errorMessage) {
        Object o = map.get(dctKey);
        if (o instanceof List) {
            o = ((List)o).get(0);
        }
        map = (Map)o;
        if (map != null) {
            String author = (String)map.get(authorKey);
            version.setAuthor(author);
            String email = (String)map.get(emailKey);
            if (!Strings.isNullOrEmpty(email)) {
                version.setEmail(email.replaceFirst("^mailto:", ""));
            }
        } else {
            LOG.info(errorMessage);
        }
    }

    @Override
    public Map<String, SourceFile> processImports(String repositoryId, String content, Version version,
        SourceCodeRepoInterface sourceCodeRepoInterface, String workingDirectoryForFile) {
        Map<String, SourceFile> imports = new HashMap<>();
        Yaml yaml = new Yaml();
        try {
            Map<String, ?> fileContentMap = yaml.loadAs(content, Map.class);
            handleMap(repositoryId, workingDirectoryForFile, version, imports, fileContentMap, sourceCodeRepoInterface);
        } catch (YAMLException e) {
            SourceCodeRepoInterface.LOG.error("Could not process content from workflow as yaml", e);
        }

        Map<String, SourceFile> recursiveImports = new HashMap<>();
        for (Map.Entry<String, SourceFile> importFile : imports.entrySet()) {
            final Map<String, SourceFile> sourceFiles = processImports(repositoryId, importFile.getValue().getContent(), version, sourceCodeRepoInterface, importFile.getKey());
            recursiveImports.putAll(sourceFiles);
        }

        recursiveImports.putAll(imports);
        return recursiveImports;
    }

    /**
     * Gets the file formats (either input or output) associated with the contents of a single CWL descriptor file
     * @param content   Contents of a CWL descriptor file
     * @param type      Either "inputs" or "outputs"
     * @return
     */
    public Set<FileFormat> getFileFormats(String content, String type) {
        Set<FileFormat> fileFormats = new HashSet<>();
        Yaml yaml = new Yaml();
        try {
            Map<String, ?> map = yaml.loadAs(content, Map.class);
            Object targetType = map.get(type);
            if (targetType instanceof Map) {
                Map<String, ?> outputsMap = (Map<String, ?>)targetType;
                outputsMap.forEach((k, v) -> {
                    handlePotentialFormatEntry(fileFormats, v);
                });
            } else if (targetType instanceof List) {
                ((List)targetType).forEach(v -> {
                    handlePotentialFormatEntry(fileFormats, v);
                });
            } else {
                LOG.debug(type + " is not comprehensible.");
            }
        } catch (YAMLException | NullPointerException e) {
            LOG.error("Could not process content from entry as yaml", e);
        }
        return fileFormats;
    }

    private void handlePotentialFormatEntry(Set<FileFormat> fileFormats, Object v) {
        if (v instanceof Map) {
            Map<String, String> outputMap = (Map<String, String>)v;
            String format = outputMap.get("format");
            if (format != null) {
                FileFormat fileFormat = new FileFormat();
                fileFormat.setValue(format);
                fileFormats.add(fileFormat);
            }
        }
    }

    @Override
    @SuppressWarnings("checkstyle:methodlength")
    //TODO: Occassionally misses dockerpulls. One case is when a dockerPull is nested within a run that's within a step. There are other missed cases though that are TBD.
    public Optional<String> getContent(String mainDescriptorPath, String mainDescriptor, Set<SourceFile> secondarySourceFiles, LanguageHandlerInterface.Type type,
        ToolDAO dao) {
        Yaml yaml = new Yaml();
        if (isValidCwl(mainDescriptor, yaml)) {
            // Initialize data structures for DAG
            Map<String, ToolInfo> toolInfoMap = new HashMap<>(); // Mapping of stepId -> array of dependencies for the step
            List<Pair<String, String>> nodePairs = new ArrayList<>();       // List of pairings of step id and dockerPull url
            Map<String, String> stepToType = new HashMap<>();               // Map of stepId -> type (expression tool, tool, workflow)
            String defaultDockerPath = null;

            // Initialize data structures for Tool table
            Map<String, Triple<String, String, String>> nodeDockerInfo = new HashMap<>(); // map of stepId -> (run path, docker image, docker url)

            // Convert YAML to JSON
            Map<String, Object> mapping = yaml.loadAs(mainDescriptor, Map.class);
            JSONObject cwlJson = new JSONObject(mapping);

            // CWLAvro only supports requirements and hints as an array, must be converted
            cwlJson = convertJSONObjectToArray("requirements", cwlJson);
            cwlJson = convertJSONObjectToArray("hints", cwlJson);

            // Other useful variables
            String nodePrefix = "dockstore_";
            String toolType = "tool";
            String workflowType = "workflow";
            String expressionToolType = "expressionTool";

            // Set up GSON for JSON parsing
            Gson gson;
            try {
                gson = CWL.getTypeSafeCWLToolDocument();

                final Workflow workflow = gson.fromJson(cwlJson.toString(), Workflow.class);

                if (workflow == null) {
                    LOG.error("The workflow does not seem to conform to CWL specs.");
                    return Optional.empty();
                }

                // Determine default docker path (Check requirement first and then hint)
                defaultDockerPath = getRequirementOrHint(workflow.getRequirements(), workflow.getHints(), defaultDockerPath);

                // Store workflow steps in json and then read it into map <String, WorkflowStep>
                Object steps = workflow.getSteps();
                String stepJson = gson.toJson(steps);
                Map<String, WorkflowStep> workflowStepMap;
                if (steps instanceof ArrayList) {
                    ArrayList<WorkflowStep> workflowStepList = gson.fromJson(stepJson, new TypeToken<ArrayList<WorkflowStep>>() {
                    }.getType());
                    workflowStepMap = new LinkedTreeMap<>();
                    workflowStepList.forEach(workflowStep -> workflowStepMap.put(workflowStep.getId().toString(), workflowStep));
                } else {
                    workflowStepMap = gson.fromJson(stepJson, new TypeToken<Map<String, WorkflowStep>>() {
                    }.getType());
                }

                if (stepJson == null) {
                    LOG.error("Could not find any steps for the workflow.");
                    return Optional.empty();
                }

                if (workflowStepMap == null) {
                    LOG.error("Error deserializing workflow steps");
                    return Optional.empty();
                }

                // Iterate through steps to find dependencies and docker requirements
                for (Map.Entry<String, WorkflowStep> entry : workflowStepMap.entrySet()) {
                    WorkflowStep workflowStep = entry.getValue();
                    String workflowStepId = nodePrefix + entry.getKey();

                    ArrayList<String> stepDependencies = new ArrayList<>();

                    // Iterate over source and get the dependencies
                    if (workflowStep.getIn() != null) {
                        for (WorkflowStepInput workflowStepInput : workflowStep.getIn()) {
                            Object sources = workflowStepInput.getSource();

                            processDependencies(nodePrefix, stepDependencies, sources);
                        }
                        if (stepDependencies.size() > 0) {
                            toolInfoMap.computeIfPresent(workflowStepId, (toolId, toolInfo) -> {
                                toolInfo.toolDependencyList.addAll(stepDependencies);
                                return toolInfo;
                            });
                            toolInfoMap.computeIfAbsent(workflowStepId, toolId -> new ToolInfo(null, stepDependencies));
                        }
                    }

                    // Check workflow step for docker requirement and hints
                    String stepDockerRequirement = defaultDockerPath;
                    stepDockerRequirement = getRequirementOrHint(workflowStep.getRequirements(), workflowStep.getHints(),
                        stepDockerRequirement);

                    // Check for docker requirement within workflow step file
                    String secondaryFile = null;
                    Object run = workflowStep.getRun();
                    String runAsJson = gson.toJson(gson.toJsonTree(run));

                    if (run instanceof String) {
                        secondaryFile = (String)run;
                    } else if (isTool(runAsJson, yaml)) {
                        CommandLineTool clTool = gson.fromJson(runAsJson, CommandLineTool.class);
                        stepDockerRequirement = getRequirementOrHint(clTool.getRequirements(), clTool.getHints(),
                            stepDockerRequirement);
                        stepToType.put(workflowStepId, toolType);
                    } else if (isWorkflow(runAsJson, yaml)) {
                        Workflow stepWorkflow = gson.fromJson(runAsJson, Workflow.class);
                        stepDockerRequirement = getRequirementOrHint(stepWorkflow.getRequirements(), stepWorkflow.getHints(),
                            stepDockerRequirement);
                        stepToType.put(workflowStepId, workflowType);
                    } else if (isExpressionTool(runAsJson, yaml)) {
                        ExpressionTool expressionTool = gson.fromJson(runAsJson, ExpressionTool.class);
                        stepDockerRequirement = getRequirementOrHint(expressionTool.getRequirements(), expressionTool.getHints(),
                            stepDockerRequirement);
                        stepToType.put(workflowStepId, expressionToolType);
                    } else if (run instanceof Map) {
                        // must be import or include
                        Object importVal = ((Map)run).containsKey("$import") ? ((Map)run).get("$import") : ((Map)run).get("import");
                        if (importVal != null) {
                            secondaryFile = importVal.toString();
                        }

                        Object includeVal = ((Map)run).containsKey("$include") ? ((Map)run).get("$include") : ((Map)run).get("include");
                        if (includeVal != null) {
                            secondaryFile = includeVal.toString();
                        }

                        if (secondaryFile == null) {
                            LOG.error("Syntax incorrect. Could not ($)import or ($)include secondary file for run command: " + run);
                            return Optional.empty();
                        }
                    }

                    // Check secondary file for docker pull
                    if (secondaryFile != null) {
                        String finalSecondaryFile = secondaryFile;
                        final Optional<SourceFile> sourceFileOptional = secondarySourceFiles.stream()
                                .filter(sf -> sf.getPath().equals(finalSecondaryFile)).findFirst();
                        final String content = sourceFileOptional.map(SourceFile::getContent).orElse(null);
                        stepDockerRequirement = parseSecondaryFile(stepDockerRequirement, content, gson, yaml);
                        if (isExpressionTool(content, yaml)) {
                            stepToType.put(workflowStepId, expressionToolType);
                        } else if (isTool(content, yaml)) {
                            stepToType.put(workflowStepId, toolType);
                        } else if (isWorkflow(content, yaml)) {
                            stepToType.put(workflowStepId, workflowType);
                        } else {
                            stepToType.put(workflowStepId, "n/a");
                        }
                    }

                    String dockerUrl = null;
                    if ((stepToType.get(workflowStepId).equals(workflowType) || stepToType.get(workflowStepId).equals(toolType)) && !Strings.isNullOrEmpty(stepDockerRequirement)) {
                        dockerUrl = getURLFromEntry(stepDockerRequirement, dao);
                    }

                    if (type == LanguageHandlerInterface.Type.DAG) {
                        nodePairs.add(new MutablePair<>(workflowStepId, dockerUrl));
                    }

                    if (secondaryFile != null) {
                        nodeDockerInfo.put(workflowStepId, new MutableTriple<>(secondaryFile, stepDockerRequirement, dockerUrl));
                    } else {
                        nodeDockerInfo.put(workflowStepId, new MutableTriple<>(mainDescriptorPath, stepDockerRequirement, dockerUrl));
                    }

                }

                if (type == LanguageHandlerInterface.Type.DAG) {
                    // Determine steps that point to end
                    List<String> endDependencies = new ArrayList<>();

                    for (WorkflowOutputParameter workflowOutputParameter : workflow.getOutputs()) {
                        Object sources = workflowOutputParameter.getOutputSource();
                        processDependencies(nodePrefix, endDependencies, sources);
                    }

                    toolInfoMap.put("UniqueEndKey", new ToolInfo(null, endDependencies));
                    nodePairs.add(new MutablePair<>("UniqueEndKey", ""));

                    // connect start node with them
                    for (Pair<String, String> node : nodePairs) {
                        if (toolInfoMap.get(node.getLeft()) == null) {
                            toolInfoMap.put(node.getLeft(), new ToolInfo(null, Lists.newArrayList("UniqueBeginKey")));
                        }
                    }
                    nodePairs.add(new MutablePair<>("UniqueBeginKey", ""));

                    return Optional.of(setupJSONDAG(nodePairs, toolInfoMap, stepToType, nodeDockerInfo));
                } else {
                    return Optional.of(getJSONTableToolContent(nodeDockerInfo));
                }
            } catch (JsonParseException ex) {
<<<<<<< HEAD
                LOG.warn("The JSON file provided is invalid.", ex);
                return null;
=======
                LOG.error("The JSON file provided is invalid.", ex);
                return Optional.empty();
>>>>>>> 0c575668
            }
        } else {
            return Optional.empty();
        }
    }

    private void processDependencies(String nodePrefix, List<String> endDependencies, Object sources) {
        if (sources != null) {
            if (sources instanceof String) {
                String[] sourceSplit = ((String)sources).split("/");
                if (sourceSplit.length > 1) {
                    endDependencies.add(nodePrefix + sourceSplit[0].replaceFirst("#", ""));
                }
            } else {
                List<String> filteredDependencies = filterDependent((List<String>)sources, nodePrefix);
                endDependencies.addAll(filteredDependencies);
            }
        }
    }

    /**
     * Iterates over a map of CWL file content looking for imports. When import is found. will grab the imported file from Git
     * and prepare it for import finding.
     * @param repositoryId              identifies the git repository that we wish to use, normally something like 'organization/repo_name`
     * @param parentFilePath            absolute path to the parent file which references the imported file
     * @param version                   version of the files to get
     * @param imports                   mapping of filenames to imports
     * @param fileContentMap            CWL file mapping
     * @param sourceCodeRepoInterface   used too retrieve imports
     */
    private void handleMap(String repositoryId, String parentFilePath, Version version, Map<String, SourceFile> imports, Map<String, ?> fileContentMap,
        SourceCodeRepoInterface sourceCodeRepoInterface) {
        Set<String> importKeywords = Sets.newHashSet("$import", "$include", "$mixin", "import", "include", "mixin");
        ParsedInformation parsedInformation = getParsedInformation(version, DescriptorLanguage.CWL);
        for (Map.Entry<String, ?> e : fileContentMap.entrySet()) {
            final Object mapValue = e.getValue();
            String absoluteImportPath;

            if (importKeywords.contains(e.getKey().toLowerCase())) {
                // handle imports and includes
                if (mapValue instanceof String) {
                    setImportsBasedOnMapValue(parsedInformation, (String)mapValue);
                    absoluteImportPath = convertRelativePathToAbsolutePath(parentFilePath, (String)mapValue);
                    handleImport(repositoryId, version, imports, (String)mapValue, sourceCodeRepoInterface, absoluteImportPath);
                }
            } else if (e.getKey().equalsIgnoreCase("run")) {
                // for workflows, bare files may be referenced. See https://github.com/dockstore/dockstore/issues/208
                //ex:
                //  run: {import: revtool.cwl}
                //  run: revtool.cwl
                if (mapValue instanceof String) {
                    setImportsBasedOnMapValue(parsedInformation, (String)mapValue);
                    absoluteImportPath = convertRelativePathToAbsolutePath(parentFilePath, (String)mapValue);
                    handleImport(repositoryId, version, imports, (String)mapValue, sourceCodeRepoInterface, absoluteImportPath);
                } else if (mapValue instanceof Map) {
                    // this handles the case where an import is used
                    handleMap(repositoryId, parentFilePath, version, imports, (Map)mapValue, sourceCodeRepoInterface);
                }
            } else {
                handleMapValue(repositoryId, parentFilePath, version, imports, mapValue, sourceCodeRepoInterface);
            }
        }
    }

    /**
     * Sets the type of imports in ParsedInformation based on the import string
     * @param parsedInformation     A version's version metadata's
     * @param mapValue              Import string (should be either a local import or an HTTP(s) import
     */
    public static void setImportsBasedOnMapValue(ParsedInformation parsedInformation, String mapValue) {
        String[] schemes = {"http", "https"};
        UrlValidator urlValidator = new UrlValidator(schemes);
        if (urlValidator.isValid(mapValue)) {
            parsedInformation.setHasHTTPImports(true);
        } else {
            parsedInformation.setHasLocalImports(true);
        }
    }

    /**
     * Iterate over object and pass any mappings to check for imports.
     * @param repositoryId              identifies the git repository that we wish to use, normally something like 'organization/repo_name`
     * @param parentFilePath            absolute path to the parent file which references the imported file
     * @param version                   version of the files to get
     * @param imports                   mapping of filenames to imports
     * @param mapValue                  CWL file object
     * @param sourceCodeRepoInterface   used too retrieve imports
     */
    private void handleMapValue(String repositoryId, String parentFilePath, Version version, Map<String, SourceFile> imports,
        Object mapValue, SourceCodeRepoInterface sourceCodeRepoInterface) {
        if (mapValue instanceof Map) {
            handleMap(repositoryId, parentFilePath, version, imports, (Map)mapValue, sourceCodeRepoInterface);
        } else if (mapValue instanceof List) {
            for (Object listMember : (List)mapValue) {
                handleMapValue(repositoryId, parentFilePath, version, imports, listMember, sourceCodeRepoInterface);
            }
        }
    }

    /**
     * Will determine dockerPull from requirements or hints (requirements takes precedence)
     *
     * @param requirements
     * @param hints
     * @return
     */
    private String getRequirementOrHint(List<Object> requirements, List<Object> hints, String dockerPull) {
        dockerPull = getDockerRequirement(requirements, dockerPull);
        if (dockerPull == null) {
            dockerPull = getDockerHint(hints, dockerPull);
        }
        return dockerPull;
    }

    /**
     * Checks secondary file for docker pull information
     *
     * @param stepDockerRequirement
     * @param secondaryFileContents
     * @param gson
     * @param yaml
     * @return
     */
    private String parseSecondaryFile(String stepDockerRequirement, String secondaryFileContents, Gson gson, Yaml yaml) {
        if (secondaryFileContents != null) {
            Map<String, Object> entryMapping = yaml.loadAs(secondaryFileContents, Map.class);
            JSONObject entryJson = new JSONObject(entryMapping);

            List<Object> cltRequirements = null;
            List<Object> cltHints = null;

            // CWLAvro only supports requirements and hints as an array, must be converted
            entryJson = convertJSONObjectToArray("requirements", entryJson);
            entryJson = convertJSONObjectToArray("hints", entryJson);

            if (isExpressionTool(secondaryFileContents, yaml)) {
                final ExpressionTool expressionTool = gson.fromJson(entryJson.toString(), ExpressionTool.class);
                cltRequirements = expressionTool.getRequirements();
                cltHints = expressionTool.getHints();
            } else if (isTool(secondaryFileContents, yaml)) {
                final CommandLineTool commandLineTool = gson.fromJson(entryJson.toString(), CommandLineTool.class);
                cltRequirements = commandLineTool.getRequirements();
                cltHints = commandLineTool.getHints();
            } else if (isWorkflow(secondaryFileContents, yaml)) {
                final Workflow workflow = gson.fromJson(entryJson.toString(), Workflow.class);
                cltRequirements = workflow.getRequirements();
                cltHints = workflow.getHints();
            }
            // Check requirements and hints for docker pull info
            stepDockerRequirement = getRequirementOrHint(cltRequirements, cltHints, stepDockerRequirement);
        }
        return stepDockerRequirement;
    }

    /**
     * Converts a JSON Object in CWL to JSON Array
     * @param keyName Name of key to convert (Ex. requirements, hints)
     * @param entryJson JSON representation of file
     * @return Updated JSON representation of file
     */
    private JSONObject convertJSONObjectToArray(String keyName, JSONObject entryJson) {
        if (entryJson.has(keyName)) {
            if (entryJson.get(keyName) instanceof JSONObject) {
                JSONArray reqArray = new JSONArray();
                JSONObject requirements = (JSONObject)entryJson.get(keyName);
                requirements.keySet().stream().forEach(key -> {
                    JSONObject newReqEntry = requirements.getJSONObject(key);
                    newReqEntry.put("class", key);
                    reqArray.put(newReqEntry);
                });
                entryJson.put(keyName, reqArray);
            }
        }
        return entryJson;
    }

    /**
     * Given a list of CWL requirements, will return the DockerPull information if present.
     * If not will return the current docker path (currentDefault)
     *
     * @param requirements
     * @param currentDefault
     * @return
     */
    private String getDockerRequirement(List<Object> requirements, String currentDefault) {
        if (requirements != null) {
            for (Object requirement : requirements) {
                Object dockerRequirement = ((Map)requirement).get("class");
                Object dockerPull = ((Map)requirement).get("dockerPull");
                if (Objects.equals(dockerRequirement, "DockerRequirement") && dockerPull != null) {
                    return dockerPull.toString();
                }
            }
        }

        return currentDefault;
    }

    /**
     * Given a list of CWL hints, will return the DockerPull information if present.
     * If not will return the current docker path (currentDefault)
     *
     * @param hints
     * @param currentDefault
     * @return
     */
    private String getDockerHint(List<Object> hints, String currentDefault) {
        if (hints != null) {
            for (Object hint : hints) {
                Object dockerRequirement = ((Map)hint).get("class");
                Object dockerPull = ((Map)hint).get("dockerPull");
                if (Objects.equals(dockerRequirement, "DockerRequirement") && dockerPull != null) {
                    return dockerPull.toString();
                }
            }
        }

        return currentDefault;
    }

    /**
     * Checks if a file is a workflow (CWL)
     *
     * @param content
     * @return true if workflow, false otherwise
     */
    private boolean isWorkflow(String content, Yaml yaml) {
        if (!Strings.isNullOrEmpty(content)) {
            Map<String, Object> mapping = yaml.loadAs(content, Map.class);
            if (mapping.get("class") != null) {
                String cwlClass = mapping.get("class").toString();
                return "Workflow".equals(cwlClass);
            }
        }
        return false;
    }

    /**
     * Checks if a file is an expression tool (CWL)
     *
     * @param content
     * @return true if expression tool, false otherwise
     */
    private boolean isExpressionTool(String content, Yaml yaml) {
        if (!Strings.isNullOrEmpty(content)) {
            Map<String, Object> mapping = yaml.loadAs(content, Map.class);
            if (mapping.get("class") != null) {
                String cwlClass = mapping.get("class").toString();
                return "ExpressionTool".equals(cwlClass);
            }
        }
        return false;
    }

    /**
     * Checks if a file is a tool (CWL)
     *
     * @param content
     * @return true if tool, false otherwise
     */
    private boolean isTool(String content, Yaml yaml) {
        if (!Strings.isNullOrEmpty(content)) {
            Map<String, Object> mapping = yaml.loadAs(content, Map.class);
            if (mapping.get("class") != null) {
                String cwlClass = mapping.get("class").toString();
                return "CommandLineTool".equals(cwlClass);
            }
        }
        return false;
    }

    /**
     * Checks that the CWL file is the correct version
     * @param content
     * @param yaml
     * @return true if file is valid CWL version, false otherwise
     */
    private boolean isValidCwl(String content, Yaml yaml) {
        try {
            Map<String, Object> mapping = yaml.loadAs(content, Map.class);
            final Object cwlVersion = mapping.get("cwlVersion");

            if (cwlVersion != null) {
                final boolean equals = cwlVersion.toString().startsWith("v1");
                if (!equals) {
                    LOG.error("detected invalid version: " + cwlVersion.toString());
                }
                return equals;
            }
        } catch (ClassCastException | YAMLException e) {
            return false;
        }
        return false;
    }

    /**
     * Given an array of sources, will look for dependencies in the source name
     *
     * @param sources
     * @return filtered list of dependent sources
     */
    private List<String> filterDependent(List<String> sources, String nodePrefix) {
        List<String> filteredArray = new ArrayList<>();

        for (String s : sources) {
            String[] split = s.split("/");
            if (split.length > 1) {
                filteredArray.add(nodePrefix + split[0].replaceFirst("#", ""));
            }
        }

        return filteredArray;
    }

    @Override
    public VersionTypeValidation validateWorkflowSet(Set<SourceFile> sourcefiles, String primaryDescriptorFilePath) {
        List<DescriptorLanguage.FileType> fileTypes = new ArrayList<>(Collections.singletonList(DescriptorLanguage.FileType.DOCKSTORE_CWL));
        Set<SourceFile> filteredSourcefiles = filterSourcefiles(sourcefiles, fileTypes);
        Optional<SourceFile> mainDescriptor = filteredSourcefiles.stream().filter((sourceFile -> Objects.equals(sourceFile.getPath(), primaryDescriptorFilePath))).findFirst();

        boolean isValid = true;
        StringBuilder validationMessage = new StringBuilder();
        Map<String, String> validationMessageObject = new HashMap<>();

        if (mainDescriptor.isPresent()) {
            Yaml yaml = new Yaml();
            String content = mainDescriptor.get().getContent();
            if (content == null || content.isEmpty()) {
                isValid = false;
                validationMessage.append("Primary descriptor is empty.");
            } else if (!content.contains("class: Workflow")) {
                isValid = false;
                validationMessage.append("A CWL workflow requires 'class: Workflow'.");
                if (content.contains("class: CommandLineTool") || content.contains("class: ExpressionTool")) {
                    String cwlClass = content.contains("class: CommandLineTool") ? "CommandLineTool" : "ExpressionTool";
                    validationMessage.append(" This file contains 'class: ").append(cwlClass).append("'. Did you mean to register a tool?");
                }
            } else if (!this.isValidCwl(content, yaml)) {
                isValid = false;
                validationMessage.append("Invalid CWL version.");
            }
        } else {
            validationMessage.append("Primary CWL descriptor is not present.");
            isValid = false;
        }

        if (isValid) {
            return new VersionTypeValidation(true, Collections.emptyMap());
        } else {
            validationMessageObject.put(primaryDescriptorFilePath, validationMessage.toString());
            return new VersionTypeValidation(false, validationMessageObject);
        }
    }

    @Override
    public VersionTypeValidation validateToolSet(Set<SourceFile> sourcefiles, String primaryDescriptorFilePath) {
        List<DescriptorLanguage.FileType> fileTypes = new ArrayList<>(Collections.singletonList(DescriptorLanguage.FileType.DOCKSTORE_CWL));
        Set<SourceFile> filteredSourceFiles = filterSourcefiles(sourcefiles, fileTypes);
        Optional<SourceFile> mainDescriptor = filteredSourceFiles.stream().filter((sourceFile -> Objects.equals(sourceFile.getPath(), primaryDescriptorFilePath))).findFirst();

        boolean isValid = true;
        String validationMessage = null;
        Map<String, String> validationMessageObject = new HashMap<>();

        if (mainDescriptor.isPresent()) {
            Yaml yaml = new Yaml();
            String content = mainDescriptor.get().getContent();
            if (content == null || content.isEmpty()) {
                isValid = false;
                validationMessage = "Primary CWL descriptor is empty.";
            } else if (!content.contains("class: CommandLineTool") && !content.contains("class: ExpressionTool")) {
                isValid = false;
                validationMessage = "A CWL tool requires 'class: CommandLineTool' or 'class: ExpressionTool'.";
                if (content.contains("class: Workflow")) {
                    validationMessage += " This file contains 'class: Workflow'. Did you mean to register a workflow?";
                }
            } else if (!this.isValidCwl(content, yaml)) {
                isValid = false;
                validationMessage = "Invalid CWL version.";
            }
        } else {
            isValid = false;
            validationMessage = "Primary CWL descriptor is not present.";
        }

        validationMessageObject.put(primaryDescriptorFilePath, validationMessage);
        return new VersionTypeValidation(isValid, validationMessageObject);
    }

    @Override
    public VersionTypeValidation validateTestParameterSet(Set<SourceFile> sourceFiles) {
        return checkValidJsonAndYamlFiles(sourceFiles, DescriptorLanguage.FileType.CWL_TEST_JSON);
    }
}<|MERGE_RESOLUTION|>--- conflicted
+++ resolved
@@ -440,13 +440,8 @@
                     return Optional.of(getJSONTableToolContent(nodeDockerInfo));
                 }
             } catch (JsonParseException ex) {
-<<<<<<< HEAD
-                LOG.warn("The JSON file provided is invalid.", ex);
-                return null;
-=======
                 LOG.error("The JSON file provided is invalid.", ex);
                 return Optional.empty();
->>>>>>> 0c575668
             }
         } else {
             return Optional.empty();

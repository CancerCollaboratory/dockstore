/*
 *    Copyright 2017 OICR
 *
 *    Licensed under the Apache License, Version 2.0 (the "License");
 *    you may not use this file except in compliance with the License.
 *    You may obtain a copy of the License at
 *
 *        http://www.apache.org/licenses/LICENSE-2.0
 *
 *    Unless required by applicable law or agreed to in writing, software
 *    distributed under the License is distributed on an "AS IS" BASIS,
 *    WITHOUT WARRANTIES OR CONDITIONS OF ANY KIND, either express or implied.
 *    See the License for the specific language governing permissions and
 *    limitations under the License.
 */
package io.dockstore.webservice.languages;

import java.util.ArrayList;
import java.util.HashMap;
import java.util.HashSet;
import java.util.List;
import java.util.Map;
import java.util.Objects;
import java.util.Optional;
import java.util.Set;

import com.google.common.base.Strings;
import com.google.common.collect.Lists;
import com.google.common.collect.Sets;
import com.google.gson.Gson;
import com.google.gson.JsonParseException;
import com.google.gson.reflect.TypeToken;
import io.cwl.avro.CommandLineTool;
import io.cwl.avro.ExpressionTool;
import io.cwl.avro.WorkflowOutputParameter;
import io.cwl.avro.WorkflowStep;
import io.cwl.avro.WorkflowStepInput;
import io.dockstore.webservice.CustomWebApplicationException;
import io.dockstore.webservice.core.Entry;
import io.dockstore.webservice.core.FileFormat;
import io.dockstore.webservice.core.SourceFile;
import io.dockstore.webservice.core.Version;
import io.dockstore.webservice.helpers.SourceCodeRepoInterface;
import io.dockstore.webservice.jdbi.ToolDAO;
import org.apache.commons.io.FilenameUtils;
import org.apache.commons.lang3.tuple.MutablePair;
import org.apache.commons.lang3.tuple.MutableTriple;
import org.apache.commons.lang3.tuple.Pair;
import org.apache.commons.lang3.tuple.Triple;
import org.apache.http.HttpStatus;
import org.json.JSONObject;
import org.slf4j.Logger;
import org.slf4j.LoggerFactory;
import org.yaml.snakeyaml.Yaml;
import org.yaml.snakeyaml.error.YAMLException;

/**
 * This class will eventually handle support for understanding CWL
 */
public class CWLHandler implements LanguageHandlerInterface {
    public static final Logger LOG = LoggerFactory.getLogger(CWLHandler.class);

    @Override
    public Entry parseWorkflowContent(Entry entry, String content, Set<SourceFile> sourceFiles) {
        // parse the collab.cwl file to get important metadata
        if (content != null && !content.isEmpty()) {
            try {
                Yaml yaml = new Yaml();
                Map map = yaml.loadAs(content, Map.class);
                String description = (String)map.get("description");
                // changed for CWL 1.0
                if (map.containsKey("doc")) {
                    Object doc = map.get("doc");
                    if (doc instanceof String) {
                        description = (String)doc;
                    } else if (doc instanceof Map) {
                        Map docMap = (Map)doc;
                        if (docMap.containsKey("$include")) {
                            String enclosingFile = (String)docMap.get("$include");
                            Optional<SourceFile> first = sourceFiles.stream().filter(file -> file.getPath().equals(enclosingFile))
                                .findFirst();
                            if (first.isPresent()) {
                                description = first.get().getContent();
                            }
                        }
                    }
                }
                if (description != null) {
                    entry.setDescription(description);
                } else {
                    LOG.info("Description not found!");
                }

                String dctKey = "dct:creator";
                String schemaKey = "s:author";
                if (map.containsKey(schemaKey)) {
                    processAuthor(entry, map, schemaKey, "s:name", "s:email", "Author not found!");
                } else if (map.containsKey(dctKey)) {
                    processAuthor(entry, map, dctKey, "foaf:name", "foaf:mbox", "Creator not found!");
                }

                LOG.info("Repository has Dockstore.cwl");
            } catch (YAMLException ex) {
                LOG.info("CWL file is malformed " + ex.getCause().toString());
                throw new CustomWebApplicationException("Could not parse yaml: " + ex.getCause().toString(), HttpStatus.SC_BAD_REQUEST);
            }
        }
        return entry;
    }

    /**
     * Look at the map of metadata and populate entry with an author and email
     * @param entry
     * @param map
     * @param dctKey
     * @param authorKey
     * @param emailKey
     * @param errorMessage
     */
    private void processAuthor(Entry entry, Map map, String dctKey, String authorKey, String emailKey, String errorMessage) {
        Object o = map.get(dctKey);
        if (o instanceof List) {
            o = ((List)o).get(0);
        }
        map = (Map)o;
        if (map != null) {
            String author = (String)map.get(authorKey);
            entry.setAuthor(author);
            String email = (String)map.get(emailKey);
            if (!Strings.isNullOrEmpty(email)) {
                entry.setEmail(email.replaceFirst("^mailto:", ""));
            }
        } else {
            LOG.info(errorMessage);
        }
    }

    @Override
    public boolean isValidWorkflow(String content) {
        return content.contains("class: Workflow");
    }

    @Override
    public Map<String, SourceFile> processImports(String repositoryId, String content, Version version, SourceCodeRepoInterface sourceCodeRepoInterface) {
        return processImports(repositoryId, "", content, version, sourceCodeRepoInterface);
    }

    private Map<String, SourceFile> processImports(String repositoryId, String workingDirectoryForFile, String content, Version version,
        SourceCodeRepoInterface sourceCodeRepoInterface) {
        Map<String, SourceFile> imports = new HashMap<>();
        Yaml yaml = new Yaml();
        try {
            Map<String, ?> map = yaml.loadAs(content, Map.class);
            handleMap(repositoryId, workingDirectoryForFile, version, imports, map, sourceCodeRepoInterface);
        } catch (YAMLException e) {
            SourceCodeRepoInterface.LOG.error("Could not process content from workflow as yaml");
        }

        Map<String, SourceFile> recursiveImports = new HashMap<>();
        for (SourceFile file : imports.values()) {
            String workingDirectory = FilenameUtils.getFullPath(file.getPath());
            final Map<String, SourceFile> sourceFiles = processImports(repositoryId, workingDirectory, file.getContent(), version, sourceCodeRepoInterface);
            recursiveImports.putAll(sourceFiles);
        }
        recursiveImports.putAll(imports);
        return recursiveImports;
    }

    /**
     * Gets the file formats (either input or output) associated with the contents of a single CWL descriptor file
     * @param content   Contents of a CWL descriptor file
     * @param type      Either "inputs" or "outputs"
     * @return
     */
    public Set<FileFormat> getFileFormats(String content, String type) {
        Set<FileFormat> fileFormats = new HashSet<>();
        Yaml yaml = new Yaml();
        try {
            Map<String, ?> map = yaml.loadAs(content, Map.class);
            Object outputs = map.get(type);
            if (outputs instanceof Map) {
                Map<String, ?> outputsMap = (Map<String, ?>)outputs;
                outputsMap.forEach((k, v) -> {
                    if (v instanceof Map) {
                        Map<String, String> outputMap = (Map<String, String>)v;
                        String format = outputMap.get("format");
                        if (format != null) {
                            FileFormat fileFormat = new FileFormat();
                            fileFormat.setValue(format);
                            fileFormats.add(fileFormat);
                        }
                    }
                });
            } else {
                LOG.warn(type + " is not a map.");
            }
        } catch (YAMLException e) {
            SourceCodeRepoInterface.LOG.error("Could not process content from workflow as yaml");
        }
        return fileFormats;
    }

    @Override
    @SuppressWarnings("checkstyle:methodlength")
    public String getContent(String mainDescName, String mainDescriptor, Map<String, String> secondaryDescContent, LanguageHandlerInterface.Type type,
        ToolDAO dao) {
        Yaml yaml = new Yaml();
        if (isValidCwl(mainDescriptor, yaml)) {
            // Initialize data structures for DAG
            Map<String, ToolInfo> toolInfoMap = new HashMap<>(); // Mapping of stepId -> array of dependencies for the step
            List<Pair<String, String>> nodePairs = new ArrayList<>();       // List of pairings of step id and dockerPull url
            Map<String, String> stepToType = new HashMap<>();               // Map of stepId -> type (expression tool, tool, workflow)
            String defaultDockerPath = null;

            // Initialize data structures for Tool table
            Map<String, Triple<String, String, String>> nodeDockerInfo = new HashMap<>(); // map of stepId -> (run path, docker image, docker url)

            // Convert YAML to JSON
            Map<String, Object> mapping = yaml.loadAs(mainDescriptor, Map.class);
            JSONObject cwlJson = new JSONObject(mapping);

            // Other useful variables
            String nodePrefix = "dockstore_";
            String toolType = "tool";
            String workflowType = "workflow";
            String expressionToolType = "expressionTool";

            // Set up GSON for JSON parsing
            Gson gson;
            try {
                gson = io.cwl.avro.CWL.getTypeSafeCWLToolDocument();

                final io.cwl.avro.Workflow workflow = gson.fromJson(cwlJson.toString(), io.cwl.avro.Workflow.class);

                if (workflow == null) {
                    LOG.error("The workflow does not seem to conform to CWL specs.");
                    return null;
                }

                // Determine default docker path (Check requirement first and then hint)
                defaultDockerPath = getRequirementOrHint(workflow.getRequirements(), workflow.getHints(), defaultDockerPath);

                // Store workflow steps in json and then read it into map <String, WorkflowStep>
                String stepJson = gson.toJson(workflow.getSteps());

                if (stepJson == null) {
                    LOG.error("Could not find any steps for the workflow.");
                    return null;
                }

                Map<String, WorkflowStep> workflowStepMap = gson.fromJson(stepJson, new TypeToken<Map<String, WorkflowStep>>() {
                }.getType());

                if (workflowStepMap == null) {
                    LOG.error("Error deserializing workflow steps");
                    return null;
                }

                // Iterate through steps to find dependencies and docker requirements
                for (Map.Entry<String, WorkflowStep> entry : workflowStepMap.entrySet()) {
                    WorkflowStep workflowStep = entry.getValue();
                    String workflowStepId = nodePrefix + entry.getKey();

                    ArrayList<String> stepDependencies = new ArrayList<>();

                    // Iterate over source and get the dependencies
                    if (workflowStep.getIn() != null) {
                        for (WorkflowStepInput workflowStepInput : workflowStep.getIn()) {
                            Object sources = workflowStepInput.getSource();

                            processDependencies(nodePrefix, stepDependencies, sources);
                        }
                        if (stepDependencies.size() > 0) {
                            toolInfoMap.computeIfPresent(workflowStepId, (toolId, toolInfo) -> {
                                toolInfo.toolDependencyList.addAll(stepDependencies);
                                return toolInfo;
                            });
                            toolInfoMap.computeIfAbsent(workflowStepId, toolId -> new ToolInfo(null, stepDependencies));
                        }
                    }

                    // Check workflow step for docker requirement and hints
                    String stepDockerRequirement = defaultDockerPath;
                    stepDockerRequirement = getRequirementOrHint(workflowStep.getRequirements(), workflowStep.getHints(),
                        stepDockerRequirement);

                    // Check for docker requirement within workflow step file
                    String secondaryFile = null;
                    Object run = workflowStep.getRun();
                    String runAsJson = gson.toJson(gson.toJsonTree(run));

                    if (run instanceof String) {
                        secondaryFile = (String)run;
                    } else if (isTool(runAsJson, yaml)) {
                        CommandLineTool clTool = gson.fromJson(runAsJson, CommandLineTool.class);
                        stepDockerRequirement = getRequirementOrHint(clTool.getRequirements(), clTool.getHints(),
                            stepDockerRequirement);
                        stepToType.put(workflowStepId, toolType);
                    } else if (isWorkflow(runAsJson, yaml)) {
                        io.cwl.avro.Workflow stepWorkflow = gson.fromJson(runAsJson, io.cwl.avro.Workflow.class);
                        stepDockerRequirement = getRequirementOrHint(stepWorkflow.getRequirements(), stepWorkflow.getHints(),
                            stepDockerRequirement);
                        stepToType.put(workflowStepId, workflowType);
                    } else if (isExpressionTool(runAsJson, yaml)) {
                        ExpressionTool expressionTool = gson.fromJson(runAsJson, ExpressionTool.class);
                        stepDockerRequirement = getRequirementOrHint(expressionTool.getRequirements(), expressionTool.getHints(),
                            stepDockerRequirement);
                        stepToType.put(workflowStepId, expressionToolType);
                    } else if (run instanceof Map) {
                        // must be import or include
                        Object importVal = ((Map)run).get("import");
                        if (importVal != null) {
                            secondaryFile = importVal.toString();
                        }

                        Object includeVal = ((Map)run).get("include");
                        if (includeVal != null) {
                            secondaryFile = includeVal.toString();
                        }
                    }

                    // Check secondary file for docker pull
                    if (secondaryFile != null) {
                        stepDockerRequirement = parseSecondaryFile(stepDockerRequirement, secondaryDescContent.get(secondaryFile), gson,
                            yaml);
                        if (isExpressionTool(secondaryDescContent.get(secondaryFile), yaml)) {
                            stepToType.put(workflowStepId, expressionToolType);
                        } else if (isTool(secondaryDescContent.get(secondaryFile), yaml)) {
                            stepToType.put(workflowStepId, toolType);
                        } else if (isWorkflow(secondaryDescContent.get(secondaryFile), yaml)) {
                            stepToType.put(workflowStepId, workflowType);
                        } else {
                            stepToType.put(workflowStepId, nodePrefix);
                        }
                    }

                    String dockerUrl = null;
                    if (!stepToType.get(workflowStepId).equals(workflowType) && !Strings.isNullOrEmpty(stepDockerRequirement)) {
                        dockerUrl = getURLFromEntry(stepDockerRequirement, dao);
                    }

                    if (type == LanguageHandlerInterface.Type.DAG) {
                        nodePairs.add(new MutablePair<>(workflowStepId, dockerUrl));
                    }

                    if (secondaryFile != null) {
                        nodeDockerInfo.put(workflowStepId, new MutableTriple<>(secondaryFile, stepDockerRequirement, dockerUrl));
                    } else {
                        nodeDockerInfo.put(workflowStepId, new MutableTriple<>(mainDescName, stepDockerRequirement, dockerUrl));
                    }

                }

                if (type == LanguageHandlerInterface.Type.DAG) {
                    // Determine steps that point to end
                    List<String> endDependencies = new ArrayList<>();

                    for (WorkflowOutputParameter workflowOutputParameter : workflow.getOutputs()) {
                        Object sources = workflowOutputParameter.getOutputSource();
                        processDependencies(nodePrefix, endDependencies, sources);
                    }

                    toolInfoMap.put("UniqueEndKey", new ToolInfo(null, endDependencies));
                    nodePairs.add(new MutablePair<>("UniqueEndKey", ""));

                    // connect start node with them
                    for (Pair<String, String> node : nodePairs) {
                        if (toolInfoMap.get(node.getLeft()) == null) {
                            toolInfoMap.put(node.getLeft(), new ToolInfo(null, Lists.newArrayList("UniqueBeginKey")));
                        }
                    }
                    nodePairs.add(new MutablePair<>("UniqueBeginKey", ""));

                    return setupJSONDAG(nodePairs, toolInfoMap, stepToType, nodeDockerInfo);
                } else {
                    return getJSONTableToolContent(nodeDockerInfo);
                }
            } catch (JsonParseException ex) {
                LOG.error("The JSON file provided is invalid.");
                return null;
            }
        } else {
            return null;
        }
    }

    private void processDependencies(String nodePrefix, List<String> endDependencies, Object sources) {
        if (sources != null) {
            if (sources instanceof String) {
                String[] sourceSplit = ((String)sources).split("/");
                if (sourceSplit.length > 1) {
                    endDependencies.add(nodePrefix + sourceSplit[0].replaceFirst("#", ""));
                }
            } else {
                List<String> filteredDependencies = filterDependent((List<String>)sources, nodePrefix);
                endDependencies.addAll(filteredDependencies);
            }
        }
    }

    private void handleMap(String repositoryId, String workingDirectoryForFile, Version version, Map<String, SourceFile> imports, Map<String, ?> map,
        SourceCodeRepoInterface sourceCodeRepoInterface) {
        Set<String> importKeywords = Sets.newHashSet("$import", "$include", "$mixin", "import", "include", "mixin");
        for (Map.Entry<String, ?> e : map.entrySet()) {
            final Object mapValue = e.getValue();
            if (importKeywords.contains(e.getKey().toLowerCase())) {
                // handle imports and includes
                if (mapValue instanceof String) {
                    handleImport(repositoryId, workingDirectoryForFile, version, imports, (String)mapValue, sourceCodeRepoInterface);
                }
            } else if (e.getKey().equalsIgnoreCase("run")) {
                // for workflows, bare files may be referenced. See https://github.com/ga4gh/dockstore/issues/208
                //ex:
                //  run: {import: revtool.cwl}
                //  run: revtool.cwl
                if (mapValue instanceof String) {
                    handleImport(repositoryId, workingDirectoryForFile, version, imports, (String)mapValue, sourceCodeRepoInterface);
                } else if (mapValue instanceof Map) {
                    // this handles the case where an import is used
                    handleMap(repositoryId, workingDirectoryForFile, version, imports, (Map)mapValue, sourceCodeRepoInterface);
                }
            } else {
                handleMapValue(repositoryId, workingDirectoryForFile, version, imports, mapValue, sourceCodeRepoInterface);
            }
        }
    }

    private void handleMapValue(String repositoryId, String workingDirectoryForFile, Version version, Map<String, SourceFile> imports,
        Object mapValue, SourceCodeRepoInterface sourceCodeRepoInterface) {
        if (mapValue instanceof Map) {
            handleMap(repositoryId, workingDirectoryForFile, version, imports, (Map)mapValue, sourceCodeRepoInterface);
        } else if (mapValue instanceof List) {
            for (Object listMember : (List)mapValue) {
                handleMapValue(repositoryId, workingDirectoryForFile, version, imports, listMember, sourceCodeRepoInterface);
            }
        }
    }

    private void handleImport(String repositoryId, String workingDirectoryForFile, Version version, Map<String, SourceFile> imports, String mapValue, SourceCodeRepoInterface sourceCodeRepoInterface) {
        SourceFile.FileType fileType = SourceFile.FileType.DOCKSTORE_CWL;
        // create a new source file
        String constructedPath = workingDirectoryForFile + mapValue;
        final String fileResponse = sourceCodeRepoInterface.readGitRepositoryFile(repositoryId, fileType, version, constructedPath);
        if (fileResponse == null) {
            LOG.error("Could not read: " + mapValue);
            return;
        }
        SourceFile sourceFile = new SourceFile();
        sourceFile.setType(fileType);
        sourceFile.setContent(fileResponse);
        sourceFile.setPath(constructedPath);
        imports.put(constructedPath, sourceFile);
    }

    /**
     * Will determine dockerPull from requirements or hints (requirements takes precedence)
     *
     * @param requirements
     * @param hints
     * @return
     */
    private String getRequirementOrHint(List<Object> requirements, List<Object> hints, String dockerPull) {
        dockerPull = getDockerRequirement(requirements, dockerPull);
        if (dockerPull == null) {
<<<<<<< HEAD
            dockerPull = getDockerRequirement(hints, null);
=======
            dockerPull = getDockerHint(hints, dockerPull);
>>>>>>> 704d6809
        }
        return dockerPull;
    }

    /**
     * Checks secondary file for docker pull information
     *
     * @param stepDockerRequirement
     * @param secondaryFileContents
     * @param gson
     * @param yaml
     * @return
     */
    private String parseSecondaryFile(String stepDockerRequirement, String secondaryFileContents, Gson gson, Yaml yaml) {
        if (secondaryFileContents != null) {
            Map<String, Object> entryMapping = yaml.loadAs(secondaryFileContents, Map.class);
            JSONObject entryJson = new JSONObject(entryMapping);

            List<Object> cltRequirements = null;
            List<Object> cltHints = null;

            if (isExpressionTool(secondaryFileContents, yaml)) {
                final ExpressionTool expressionTool = gson.fromJson(entryJson.toString(), io.cwl.avro.ExpressionTool.class);
                cltRequirements = expressionTool.getRequirements();
                cltHints = expressionTool.getHints();
            } else if (isTool(secondaryFileContents, yaml)) {
                final CommandLineTool commandLineTool = gson.fromJson(entryJson.toString(), io.cwl.avro.CommandLineTool.class);
                cltRequirements = commandLineTool.getRequirements();
                cltHints = commandLineTool.getHints();
            } else if (isWorkflow(secondaryFileContents, yaml)) {
                final io.cwl.avro.Workflow workflow = gson.fromJson(entryJson.toString(), io.cwl.avro.Workflow.class);
                cltRequirements = workflow.getRequirements();
                cltHints = workflow.getHints();
            }
            // Check requirements and hints for docker pull info
            stepDockerRequirement = getRequirementOrHint(cltRequirements, cltHints, stepDockerRequirement);
        }
        return stepDockerRequirement;
    }

    /**
     * Given a list of CWL requirements, will return the DockerPull information if present.
     * If not will return the current docker path (currentDefault)
     *
     * @param requirements
     * @param currentDefault
     * @return
     */
    private String getDockerRequirement(List<Object> requirements, String currentDefault) {
        if (requirements != null) {
            for (Object requirement : requirements) {
                Object dockerRequirement = ((Map)requirement).get("class");
                Object dockerPull = ((Map)requirement).get("dockerPull");
                if (Objects.equals(dockerRequirement, "DockerRequirement") && dockerPull != null) {
                    return dockerPull.toString();
<<<<<<< HEAD
=======
                }
            }
        }

        return currentDefault;
    }

    /**
     * Given a list of CWL hints, will return the DockerPull information if present.
     * If not will return the current docker path (currentDefault)
     *
     * @param hints
     * @param currentDefault
     * @return
     */
    private String getDockerHint(List<Object> hints, String currentDefault) {
        if (hints != null) {
            for (Object hint : hints) {
                Object dockerRequirement = ((Map)hint).get("class");
                Object dockerPull = ((Map)hint).get("dockerPull");
                if (Objects.equals(dockerRequirement, "DockerRequirement") && dockerPull != null) {
                    return dockerPull.toString();
>>>>>>> 704d6809
                }
            }
        }

        return currentDefault;
    }

    /**
     * Checks if a file is a workflow (CWL)
     *
     * @param content
     * @return true if workflow, false otherwise
     */
    private boolean isWorkflow(String content, Yaml yaml) {
        if (!Strings.isNullOrEmpty(content)) {
            Map<String, Object> mapping = yaml.loadAs(content, Map.class);
            if (mapping.get("class") != null) {
                String cwlClass = mapping.get("class").toString();
                return "Workflow".equals(cwlClass);
            }
        }
        return false;
    }

    /**
     * Checks if a file is an expression tool (CWL)
     *
     * @param content
     * @return true if expression tool, false otherwise
     */
    private boolean isExpressionTool(String content, Yaml yaml) {
        if (!Strings.isNullOrEmpty(content)) {
            Map<String, Object> mapping = yaml.loadAs(content, Map.class);
            if (mapping.get("class") != null) {
                String cwlClass = mapping.get("class").toString();
                return "ExpressionTool".equals(cwlClass);
            }
        }
        return false;
    }

    /**
     * Checks if a file is a tool (CWL)
     *
     * @param content
     * @return true if tool, false otherwise
     */
    private boolean isTool(String content, Yaml yaml) {
        if (!Strings.isNullOrEmpty(content)) {
            Map<String, Object> mapping = yaml.loadAs(content, Map.class);
            if (mapping.get("class") != null) {
                String cwlClass = mapping.get("class").toString();
                return "CommandLineTool".equals(cwlClass);
            }
        }
        return false;
    }

    private boolean isValidCwl(String content, Yaml yaml) {
        try {
            Map<String, Object> mapping = yaml.loadAs(content, Map.class);
            String cwlVersion = mapping.get("cwlVersion").toString();

            if (cwlVersion != null) {
                return "v1.0".equals(cwlVersion);
            }
        } catch (ClassCastException e) {
            return false;
        }
        return false;
    }

    /**
     * Given an array of sources, will look for dependencies in the source name
     *
     * @param sources
     * @return filtered list of dependent sources
     */
    private List<String> filterDependent(List<String> sources, String nodePrefix) {
        List<String> filteredArray = new ArrayList<>();

        for (String s : sources) {
            String[] split = s.split("/");
            if (split.length > 1) {
                filteredArray.add(nodePrefix + split[0].replaceFirst("#", ""));
            }
        }

        return filteredArray;
    }
}<|MERGE_RESOLUTION|>--- conflicted
+++ resolved
@@ -462,11 +462,7 @@
     private String getRequirementOrHint(List<Object> requirements, List<Object> hints, String dockerPull) {
         dockerPull = getDockerRequirement(requirements, dockerPull);
         if (dockerPull == null) {
-<<<<<<< HEAD
-            dockerPull = getDockerRequirement(hints, null);
-=======
             dockerPull = getDockerHint(hints, dockerPull);
->>>>>>> 704d6809
         }
         return dockerPull;
     }
@@ -522,8 +518,6 @@
                 Object dockerPull = ((Map)requirement).get("dockerPull");
                 if (Objects.equals(dockerRequirement, "DockerRequirement") && dockerPull != null) {
                     return dockerPull.toString();
-<<<<<<< HEAD
-=======
                 }
             }
         }
@@ -546,7 +540,6 @@
                 Object dockerPull = ((Map)hint).get("dockerPull");
                 if (Objects.equals(dockerRequirement, "DockerRequirement") && dockerPull != null) {
                     return dockerPull.toString();
->>>>>>> 704d6809
                 }
             }
         }

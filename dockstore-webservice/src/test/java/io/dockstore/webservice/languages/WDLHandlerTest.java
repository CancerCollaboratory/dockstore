package io.dockstore.webservice.languages;

import java.io.File;
import java.io.IOException;
import java.nio.charset.StandardCharsets;
import java.util.Collections;
import java.util.HashSet;
import java.util.List;
import java.util.Map;
import java.util.Optional;

import com.google.gson.Gson;
import io.dockstore.common.DescriptorLanguage;
<<<<<<< HEAD
import io.dockstore.common.MemoryIntensiveTest;
import io.dockstore.webservice.CustomWebApplicationException;
import io.dockstore.webservice.core.BioWorkflow;
=======
import io.dockstore.webservice.CustomWebApplicationException;
import io.dockstore.webservice.core.BioWorkflow;
import io.dockstore.webservice.core.DescriptionSource;
>>>>>>> e6631e97
import io.dockstore.webservice.core.Entry;
import io.dockstore.webservice.core.SourceFile;
import io.dockstore.webservice.core.Tool;
import io.dockstore.webservice.core.Version;
import io.dockstore.webservice.core.Workflow;
import io.dockstore.webservice.core.WorkflowVersion;
import io.dockstore.webservice.helpers.SourceCodeRepoInterface;
import io.dockstore.webservice.jdbi.ToolDAO;
import io.dropwizard.testing.ResourceHelpers;
import org.apache.commons.io.FileUtils;
import org.junit.Assert;
import org.junit.Rule;
import org.junit.Test;
import org.junit.contrib.java.lang.system.SystemErrRule;
import org.junit.contrib.java.lang.system.SystemOutRule;
<<<<<<< HEAD
import org.junit.experimental.categories.Category;
=======
>>>>>>> e6631e97
import org.mockito.Mockito;

import static io.dockstore.webservice.languages.WDLHandler.ERROR_PARSING_WORKFLOW_YOU_MAY_HAVE_A_RECURSIVE_IMPORT;
import static org.mockito.Mockito.when;

@Category(MemoryIntensiveTest.class)
public class WDLHandlerTest {

    public static final String MAIN_WDL = "/GATKSVPipelineClinical.wdl";

    @Rule
    public final SystemOutRule systemOutRule = new SystemOutRule().enableLog().muteForSuccessfulTests();

    @Rule
    public final SystemErrRule systemErrRule = new SystemErrRule().enableLog().muteForSuccessfulTests();

    @Test
    public void getWorkflowContent() throws IOException {
        final WDLHandler wdlHandler = new WDLHandler();
        final Version workflow = new WorkflowVersion();
        workflow.setAuthor("Jane Doe");
        workflow.setDescriptionAndDescriptionSource("A good description", DescriptionSource.DESCRIPTOR);
        workflow.setEmail("janedoe@example.org");

        final String validFilePath = ResourceHelpers.resourceFilePath("valid_description_example.wdl");

        final String goodWdl = FileUtils.readFileToString(new File(validFilePath), StandardCharsets.UTF_8);
        Version version = wdlHandler.parseWorkflowContent(validFilePath, goodWdl, Collections.emptySet(), workflow);
        Assert.assertEquals(version.getAuthor(), "Mr. Foo");
        Assert.assertEquals(version.getEmail(), "foo@foo.com");
        Assert.assertEquals(version.getDescription(),
                "This is a cool workflow trying another line \n## This is a header\n* First Bullet\n* Second bullet");


        final String invalidFilePath = ResourceHelpers.resourceFilePath("invalid_description_example.wdl");
        final String invalidDescriptionWdl = FileUtils.readFileToString(new File(invalidFilePath), StandardCharsets.UTF_8);
        Version version1 = wdlHandler.parseWorkflowContent(invalidFilePath, invalidDescriptionWdl, Collections.emptySet(), version);
        Assert.assertNull(version1.getAuthor());
        Assert.assertNull(version1.getEmail());
    }

    @Test
    public void getWorkflowContentOfTool() throws IOException {
        final WDLHandler wdlHandler = new WDLHandler();
        final Tool tool = new Tool();
        tool.setAuthor("Jane Doe");
        tool.setDescription("A good description");
        tool.setEmail("janedoe@example.org");

        Assert.assertEquals("Jane Doe", tool.getAuthor());
        Assert.assertEquals("A good description", tool.getDescription());
        Assert.assertEquals("janedoe@example.org", tool.getEmail());

        final String invalidFilePath = ResourceHelpers.resourceFilePath("invalid_description_example.wdl");
        final String invalidDescriptionWdl = FileUtils.readFileToString(new File(invalidFilePath), StandardCharsets.UTF_8);
        wdlHandler.parseWorkflowContent(invalidFilePath, invalidDescriptionWdl, Collections.emptySet(), new WorkflowVersion());

        // Check that parsing an invalid WDL workflow does not corrupt the CWL metadata
        Assert.assertEquals("Jane Doe", tool.getAuthor());
        Assert.assertEquals("A good description", tool.getDescription());
        Assert.assertEquals("janedoe@example.org", tool.getEmail());
    }

    @Test
    public void testRecursiveImports() throws IOException {
        final File recursiveWdl = new File(ResourceHelpers.resourceFilePath("recursive.wdl"));

        final WDLHandler wdlHandler = new WDLHandler();
        String s = FileUtils.readFileToString(recursiveWdl, StandardCharsets.UTF_8);
        try {
            wdlHandler.checkForRecursiveHTTPImports(s, new HashSet<>());
            Assert.fail("Should've detected recursive import");
        } catch (CustomWebApplicationException e) {
            Assert.assertEquals(ERROR_PARSING_WORKFLOW_YOU_MAY_HAVE_A_RECURSIVE_IMPORT, e.getErrorMessage());
        }

        final File notRecursiveWdl = new File(ResourceHelpers.resourceFilePath("valid_description_example.wdl"));
        s = FileUtils.readFileToString(notRecursiveWdl, StandardCharsets.UTF_8);
        wdlHandler.checkForRecursiveHTTPImports(s, new HashSet<>());
    }


    @Test
    public void testRepeatedFilename() throws IOException {
        final String content = getGatkSvMainDescriptorContent();
        final WDLHandler wdlHandler = new WDLHandler();
        final Map<String, SourceFile> map = wdlHandler
                .processImports("whatever", content, null, new GatkSvClinicalSourceCodeRepoInterface(), MAIN_WDL);
        // There are 9 Structs.wdl files, in gatk-sv-clinical, but the one in gncv is not imported
        final long structsWdlCount = map.keySet().stream().filter(key -> key.contains("Structs.wdl")).count();
        Assert.assertEquals(8, structsWdlCount); // Note: there are 9 Structs.wdl files

        final BioWorkflow entry = new BioWorkflow();
<<<<<<< HEAD
        wdlHandler.parseWorkflowContent(entry, "/GATKSVPipelineClinical.wdl", content, new HashSet<>(map.values()), null);
        Assert.assertEquals("Christopher Whelan", entry.getAuthor());
=======
        Version version = wdlHandler.parseWorkflowContent("/GATKSVPipelineClinical.wdl", content, new HashSet<>(map.values()), new WorkflowVersion());
        Assert.assertEquals("Christopher Whelan", version.getAuthor());
>>>>>>> e6631e97
    }

    @Test
    public void testGetToolsForComplexWorkflow() throws IOException {
        final WDLHandler wdlHandler = new WDLHandler();
        final String content = getGatkSvMainDescriptorContent();
        final Map<String, SourceFile> sourceFileMap = wdlHandler
                .processImports("whatever", content, null, new GatkSvClinicalSourceCodeRepoInterface(), MAIN_WDL);

        // wdlHandler.getContent ultimately invokes toolDAO.findAllByPath from LanguageHandlerEntry.getURLFromEntry for look
        // up; just have it return null
        final ToolDAO toolDAO = Mockito.mock(ToolDAO.class);
        when(toolDAO.findAllByPath(Mockito.anyString(), Mockito.anyBoolean())).thenReturn(null);

        final String toolsStr = wdlHandler
                .getContent(MAIN_WDL, content, new HashSet<SourceFile>(sourceFileMap.values()), LanguageHandlerInterface.Type.TOOLS, toolDAO);
        final Gson gson = new Gson();
        final Object[] tools = gson.fromJson(toolsStr, Object[].class);
        Assert.assertEquals("There should be 227 tools", 227, tools.length);
    }

    private String getGatkSvMainDescriptorContent() throws IOException {
        final File wdlFile = new File(ResourceHelpers.resourceFilePath("gatk-sv-clinical" + MAIN_WDL));
        return FileUtils.readFileToString(wdlFile, StandardCharsets.UTF_8);
    }

    /**
     * Reads files from gatk-sv-clinical directory in resources. Only need to truly implement two methods; the rest are
     * never called from WDLHandler.parseWorkflowContent
     */
    private static class GatkSvClinicalSourceCodeRepoInterface extends SourceCodeRepoInterface {
        @Override
        public String readGitRepositoryFile(String repositoryId, DescriptorLanguage.FileType fileType, Version version,
                String specificPath) {
            return this.readFile(repositoryId, specificPath, null);
        }

        @Override
        public String readFile(String repositoryId, String fileName, String reference) {
            try {
                final File file = new File(ResourceHelpers.resourceFilePath("gatk-sv-clinical" + fileName));
                return FileUtils.readFileToString(file, StandardCharsets.UTF_8);
            } catch (IOException e) {
                return null;
            }
        }

<<<<<<< HEAD
=======
        @Override
        public String getREADMEContent(String repositoryId, String branch) {
            return null;
        }

>>>>>>> e6631e97
        // From here on down these methods are not invoked in our tests
        @Override
        public List<String> listFiles(String repositoryId, String pathToDirectory, String reference) {
            return null;
        }

        @Override
        public Map<String, String> getWorkflowGitUrl2RepositoryId() {
            return null;
        }

        @Override
        public boolean checkSourceCodeValidity() {
            return false;
        }

        @Override
        public Workflow initializeWorkflow(String repositoryId, Workflow workflow) {
            return null;
        }

        @Override
        public Workflow setupWorkflowVersions(String repositoryId, Workflow workflow, Optional<Workflow> existingWorkflow,
                Map<String, WorkflowVersion> existingDefaults) {
            return null;
        }

        @Override
        public String getRepositoryId(Entry entry) {
            return null;
        }

        @Override
        public String getMainBranch(Entry entry, String repositoryId) {
            return null;
        }

        @Override
        public SourceFile getSourceFile(String path, String id, String branch, DescriptorLanguage.FileType type) {
            return null;
        }

        @Override
        public void updateReferenceType(String repositoryId, Version version) {

        }
        @Override
        public String getCommitID(String repositoryId, Version version) {
            return null;
        }
    }


}

<|MERGE_RESOLUTION|>--- conflicted
+++ resolved
@@ -11,15 +11,9 @@
 
 import com.google.gson.Gson;
 import io.dockstore.common.DescriptorLanguage;
-<<<<<<< HEAD
-import io.dockstore.common.MemoryIntensiveTest;
-import io.dockstore.webservice.CustomWebApplicationException;
-import io.dockstore.webservice.core.BioWorkflow;
-=======
 import io.dockstore.webservice.CustomWebApplicationException;
 import io.dockstore.webservice.core.BioWorkflow;
 import io.dockstore.webservice.core.DescriptionSource;
->>>>>>> e6631e97
 import io.dockstore.webservice.core.Entry;
 import io.dockstore.webservice.core.SourceFile;
 import io.dockstore.webservice.core.Tool;
@@ -35,10 +29,6 @@
 import org.junit.Test;
 import org.junit.contrib.java.lang.system.SystemErrRule;
 import org.junit.contrib.java.lang.system.SystemOutRule;
-<<<<<<< HEAD
-import org.junit.experimental.categories.Category;
-=======
->>>>>>> e6631e97
 import org.mockito.Mockito;
 
 import static io.dockstore.webservice.languages.WDLHandler.ERROR_PARSING_WORKFLOW_YOU_MAY_HAVE_A_RECURSIVE_IMPORT;
@@ -132,13 +122,8 @@
         Assert.assertEquals(8, structsWdlCount); // Note: there are 9 Structs.wdl files
 
         final BioWorkflow entry = new BioWorkflow();
-<<<<<<< HEAD
-        wdlHandler.parseWorkflowContent(entry, "/GATKSVPipelineClinical.wdl", content, new HashSet<>(map.values()), null);
-        Assert.assertEquals("Christopher Whelan", entry.getAuthor());
-=======
         Version version = wdlHandler.parseWorkflowContent("/GATKSVPipelineClinical.wdl", content, new HashSet<>(map.values()), new WorkflowVersion());
         Assert.assertEquals("Christopher Whelan", version.getAuthor());
->>>>>>> e6631e97
     }
 
     @Test
@@ -186,14 +171,11 @@
             }
         }
 
-<<<<<<< HEAD
-=======
         @Override
         public String getREADMEContent(String repositoryId, String branch) {
             return null;
         }
 
->>>>>>> e6631e97
         // From here on down these methods are not invoked in our tests
         @Override
         public List<String> listFiles(String repositoryId, String pathToDirectory, String reference) {

--- conflicted
+++ resolved
@@ -36,17 +36,15 @@
  */
 public class CWLHandlerTest {
 
-<<<<<<< HEAD
+    private Set<String> toValues(Set<FileFormat> formats) {
+        return formats.stream().map(FileFormat::getValue).collect(Collectors.toSet());
+    }
+
     @Rule
     public final SystemOutRule systemOutRule = new SystemOutRule().enableLog().muteForSuccessfulTests();
 
     @Rule
     public final SystemErrRule systemErrRule = new SystemErrRule().enableLog().muteForSuccessfulTests();
-=======
-    private Set<String> toValues(Set<FileFormat> formats) {
-        return formats.stream().map(FileFormat::getValue).collect(Collectors.toSet());
-    }
->>>>>>> ddcac834
 
     /**
      * Tests if the input and output file formats can be extracted from a CWL descriptor file

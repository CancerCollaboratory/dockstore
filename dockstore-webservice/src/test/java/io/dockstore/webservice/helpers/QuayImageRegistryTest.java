package io.dockstore.webservice.helpers;

import io.dockstore.webservice.core.Tag;
import io.dockstore.webservice.core.Token;
import io.dockstore.webservice.core.Tool;
import io.dockstore.webservice.core.Version;
import java.util.List;
import java.util.Set;
import java.util.stream.Collectors;
import org.junit.Assert;
import org.junit.Ignore;
import org.junit.Rule;
import org.junit.Test;
import org.junit.contrib.java.lang.system.SystemErrRule;
import org.junit.contrib.java.lang.system.SystemOutRule;

public class QuayImageRegistryTest {

    @Rule
    public final SystemOutRule systemOutRule = new SystemOutRule().enableLog().muteForSuccessfulTests();
    @Rule
    public final SystemErrRule systemErrRule = new SystemErrRule().enableLog().muteForSuccessfulTests();

    /**
     * Normally, we are only able to get 500 tags without using the paginated endpoint.
     * This tests that when there are over 500 tags, we can use the paginated endpoint to retrieve all of them instead.
     * Using calico/node because it has over 3838 tags
     */
<<<<<<< HEAD
    @Ignore("https://github.com/dockstore/dockstore/issues/4663")
=======
    @Ignore("https://github.com/dockstore/dockstore/issues/4663 and possibly https://github.com/dockstore/dockstore/pull/4753")
>>>>>>> c2ba5dc0
    @Test
    public void getOver500TagsTest() {
        Token token = new Token();
        token.setContent("fakeQuayTokenBecauseWeDontReallyNeedOne");
        QuayImageRegistry quayImageRegistry = new QuayImageRegistry(token);
        Tool tool = new Tool();
        tool.setRegistry("quay.io");
        tool.setNamespace("calico");
        tool.setName("node");
        List<Tag> tags = quayImageRegistry.getTags(tool);
        int size = tags.size();
        Assert.assertTrue("Should be able to get more than the default 500 tags", size > 3838);
        tags.forEach(tag -> {
            if (tag.getSize() == null) {
                Assert.assertNull("Image ID shouldn't be populated", tag.getImageId());

            } else {
                Assert.assertNotEquals("Image ID should be populated", null, tag.getImageId());
                Assert.assertTrue("Images should be populated", tag.getImages().size() > 0);
            }

        });
        Set<String> collect = tags.parallelStream().map(Version::getName).collect(Collectors.toSet());
        int distinctSize = collect.size();
        Assert.assertEquals("There should be no tags with the same name", size, distinctSize);
    }
}<|MERGE_RESOLUTION|>--- conflicted
+++ resolved
@@ -26,11 +26,7 @@
      * This tests that when there are over 500 tags, we can use the paginated endpoint to retrieve all of them instead.
      * Using calico/node because it has over 3838 tags
      */
-<<<<<<< HEAD
-    @Ignore("https://github.com/dockstore/dockstore/issues/4663")
-=======
     @Ignore("https://github.com/dockstore/dockstore/issues/4663 and possibly https://github.com/dockstore/dockstore/pull/4753")
->>>>>>> c2ba5dc0
     @Test
     public void getOver500TagsTest() {
         Token token = new Token();

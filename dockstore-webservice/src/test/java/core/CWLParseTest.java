/*
 *    Copyright 2017 OICR
 *
 *    Licensed under the Apache License, Version 2.0 (the "License");
 *    you may not use this file except in compliance with the License.
 *    You may obtain a copy of the License at
 *
 *        http://www.apache.org/licenses/LICENSE-2.0
 *
 *    Unless required by applicable law or agreed to in writing, software
 *    distributed under the License is distributed on an "AS IS" BASIS,
 *    WITHOUT WARRANTIES OR CONDITIONS OF ANY KIND, either express or implied.
 *    See the License for the specific language governing permissions and
 *    limitations under the License.
 */
package core;

<<<<<<< HEAD
import java.io.File;
import java.io.IOException;
import java.nio.charset.StandardCharsets;
import java.util.HashSet;
import java.util.SortedSet;

=======
>>>>>>> 781a6ccb
import io.dockstore.common.DescriptorLanguage;
import io.dockstore.webservice.core.Tag;
import io.dockstore.webservice.core.Validation;
import io.dockstore.webservice.core.Version;
import io.dockstore.webservice.languages.LanguageHandlerFactory;
import io.dockstore.webservice.languages.LanguageHandlerInterface;
import io.dropwizard.testing.ResourceHelpers;
import java.io.File;
import java.io.IOException;
import java.nio.charset.StandardCharsets;
import java.util.HashSet;
import org.apache.commons.io.FileUtils;
import org.junit.Assert;
import org.junit.Rule;
import org.junit.Test;
import org.junit.contrib.java.lang.system.SystemErrRule;
import org.junit.contrib.java.lang.system.SystemOutRule;

public class CWLParseTest {

    @Rule
    public final SystemOutRule systemOutRule = new SystemOutRule().enableLog().muteForSuccessfulTests();

    @Rule
    public final SystemErrRule systemErrRule = new SystemErrRule().enableLog().muteForSuccessfulTests();


    @Test
    public void testOldMetadataExample() throws IOException {
        String filePath = ResourceHelpers.resourceFilePath("metadata_example0.cwl");
        LanguageHandlerInterface sInterface = LanguageHandlerFactory.getInterface(DescriptorLanguage.FileType.DOCKSTORE_CWL);
        Version entry = sInterface.parseWorkflowContent(filePath, FileUtils.readFileToString(new File(filePath), StandardCharsets.UTF_8), new HashSet<>(), new Tag());
        Assert.assertEquals("incorrect author", "Keiran Raine", entry.getAuthor());
        Assert.assertEquals("incorrect email", "keiranmraine@gmail.com", entry.getEmail());
    }

    @Test
    public void testNewMetadataExample() throws IOException {
        String filePath = ResourceHelpers.resourceFilePath("metadata_example2.cwl");
        LanguageHandlerInterface sInterface = LanguageHandlerFactory.getInterface(DescriptorLanguage.FileType.DOCKSTORE_CWL);
        Version entry = sInterface.parseWorkflowContent(filePath, FileUtils.readFileToString(new File(filePath), StandardCharsets.UTF_8), new HashSet<>(), new Tag());
        Assert.assertEquals("incorrect author", "Denis Yuen", entry.getAuthor());
        Assert.assertEquals("incorrect email", "dyuen@oicr.on.ca", entry.getEmail());
    }

    /**
     * This tests a CWL 1.1 doc field that has a string value
     * This test is probably redundant
     * @throws IOException  If file contents could not be read
     */
    @Test
    public void testcwlVersion11doc1() throws IOException {
        String filePath = ResourceHelpers.resourceFilePath("metadata_cwlVersion1_1_example1.cwl");
        LanguageHandlerInterface sInterface = LanguageHandlerFactory.getInterface(DescriptorLanguage.FileType.DOCKSTORE_CWL);
        Version entry = sInterface.parseWorkflowContent(filePath, FileUtils.readFileToString(new File(filePath), StandardCharsets.UTF_8), new HashSet<>(), new Tag());
        Assert.assertEquals("incorrect author", "Peter Amstutz", entry.getAuthor());
        Assert.assertEquals("incorrect email", "peter.amstutz@curoverse.com", entry.getEmail());
        Assert.assertEquals("incorrect description", "Print the contents of a file to stdout using 'cat' running in a docker container.", entry.getDescription());
    }

    /**
     * This tests a CWL 1.1 doc field that has a single value in an array
     * @throws IOException If file contents could not be read
     */
    @Test
    public void testcwlVersion11doc2() throws IOException {
        String filePath = ResourceHelpers.resourceFilePath("metadata_cwlVersion1_1_example2.cwl");
        LanguageHandlerInterface sInterface = LanguageHandlerFactory.getInterface(DescriptorLanguage.FileType.DOCKSTORE_CWL);
        Version entry = sInterface.parseWorkflowContent(filePath, FileUtils.readFileToString(new File(filePath), StandardCharsets.UTF_8), new HashSet<>(), new Tag());
        Assert.assertEquals("incorrect author", "Peter Amstutz", entry.getAuthor());
        Assert.assertEquals("incorrect email", "peter.amstutz@curoverse.com", entry.getEmail());
        Assert.assertEquals("incorrect description", "Print the contents of a file to stdout using 'cat' running in a docker container.", entry.getDescription());
    }

    /**
     * This tests a CWL 1.1 doc field that has multiple values in an array
     * @throws IOException If file contents could not be read
     */
    @Test
    public void testcwlVersion11doc3() throws IOException {
        String filePath = ResourceHelpers.resourceFilePath("metadata_cwlVersion1_1_example3.cwl");
        LanguageHandlerInterface sInterface = LanguageHandlerFactory.getInterface(DescriptorLanguage.FileType.DOCKSTORE_CWL);
        Version entry = sInterface.parseWorkflowContent(filePath, FileUtils.readFileToString(new File(filePath), StandardCharsets.UTF_8), new HashSet<>(), new Tag());
        Assert.assertEquals("incorrect author", "Peter Amstutz", entry.getAuthor());
        Assert.assertEquals("incorrect email", "peter.amstutz@curoverse.com", entry.getEmail());
        Assert.assertEquals("incorrect description", "Print the contents of a file to stdout using 'cat' running in a docker container.\nNew line doc.", entry.getDescription());
    }

    /**
     * This tests a malicious CWL descriptor
     * @throws IOException If file contents could not be read
     */
    @Test
    public void testMaliciousCwl() throws IOException {
        String filePath = ResourceHelpers.resourceFilePath("malicious.cwl");
        LanguageHandlerInterface sInterface = LanguageHandlerFactory.getInterface(DescriptorLanguage.FileType.DOCKSTORE_CWL);
        Version entry = sInterface.parseWorkflowContent(filePath, FileUtils.readFileToString(new File(filePath), StandardCharsets.UTF_8), new HashSet<>(), new Tag());
        // This checks the version is not created but not that it was never parsed
        Assert.assertEquals(false, entry.isValid());
        SortedSet<Validation> validations = entry.getValidations();
        Assert.assertTrue(validations.first().getMessage().contains("CWL file is malformed or missing"));
    }

    @Test
    public void testCombinedMetadataExample() throws IOException {
        String filePath = ResourceHelpers.resourceFilePath("metadata_example3.cwl");
        LanguageHandlerInterface sInterface = LanguageHandlerFactory.getInterface(DescriptorLanguage.FileType.DOCKSTORE_CWL);
        Version entry = sInterface.parseWorkflowContent(filePath, FileUtils.readFileToString(new File(filePath), StandardCharsets.UTF_8), new HashSet<>(), new Tag());
        Assert.assertEquals("incorrect author", "Denis Yuen", entry.getAuthor());
        Assert.assertEquals("incorrect email", "dyuen@oicr.on.ca", entry.getEmail());
    }
}<|MERGE_RESOLUTION|>--- conflicted
+++ resolved
@@ -15,18 +15,8 @@
  */
 package core;
 
-<<<<<<< HEAD
-import java.io.File;
-import java.io.IOException;
-import java.nio.charset.StandardCharsets;
-import java.util.HashSet;
-import java.util.SortedSet;
-
-=======
->>>>>>> 781a6ccb
 import io.dockstore.common.DescriptorLanguage;
 import io.dockstore.webservice.core.Tag;
-import io.dockstore.webservice.core.Validation;
 import io.dockstore.webservice.core.Version;
 import io.dockstore.webservice.languages.LanguageHandlerFactory;
 import io.dockstore.webservice.languages.LanguageHandlerInterface;
@@ -112,21 +102,6 @@
         Assert.assertEquals("incorrect description", "Print the contents of a file to stdout using 'cat' running in a docker container.\nNew line doc.", entry.getDescription());
     }
 
-    /**
-     * This tests a malicious CWL descriptor
-     * @throws IOException If file contents could not be read
-     */
-    @Test
-    public void testMaliciousCwl() throws IOException {
-        String filePath = ResourceHelpers.resourceFilePath("malicious.cwl");
-        LanguageHandlerInterface sInterface = LanguageHandlerFactory.getInterface(DescriptorLanguage.FileType.DOCKSTORE_CWL);
-        Version entry = sInterface.parseWorkflowContent(filePath, FileUtils.readFileToString(new File(filePath), StandardCharsets.UTF_8), new HashSet<>(), new Tag());
-        // This checks the version is not created but not that it was never parsed
-        Assert.assertEquals(false, entry.isValid());
-        SortedSet<Validation> validations = entry.getValidations();
-        Assert.assertTrue(validations.first().getMessage().contains("CWL file is malformed or missing"));
-    }
-
     @Test
     public void testCombinedMetadataExample() throws IOException {
         String filePath = ResourceHelpers.resourceFilePath("metadata_example3.cwl");

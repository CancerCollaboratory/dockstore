--- conflicted
+++ resolved
@@ -91,9 +91,6 @@
 0. hands the updated JSON parameterization document and CWL descriptor to the CWL runner tool, this causes the command to be constructed, docker containers to be pulled and the command to be run correctly
 0. collect and provision output files to their destination referenced in `~/.consonance/launcher.config`
 
-<<<<<<< HEAD
-LEFT OFF WITH: need more details on using the CWL launcher
-=======
 ### Running the CWL-Based Launcher
 
 To run the Launcher:
@@ -105,7 +102,6 @@
     java -cp launcher/target/uber-io.github.collaboratory.launcher-1.0.0.jar io.github.collaboratory.LauncherCWL --config launcher.ini --descriptor collab.cwl --job collab-cwl-job-pre.json
     # another example for testing
     rm -rf datastore && cd launcher && mvn clean install -DskipTests -Dfindbugs.failOnError=false -Dcheckstyle.failOnViolation=false && cd - && java -cp launcher/target/uber-io.github.collaboratory.launcher-1.0.0.jar io.github.collaboratory.LauncherCWL --config launcher.ini --descriptor collab.cwl --job collab-cwl-job-pre.json
->>>>>>> 5a41354f
 
 ## The Descriptor
 

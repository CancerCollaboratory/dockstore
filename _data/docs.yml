--- conflicted
+++ resolved
@@ -11,11 +11,9 @@
     - user-tutorials/faceted-search
     - user-tutorials/language-support
     - user-tutorials/launch
-<<<<<<< HEAD
     - user-tutorials/dnastack-launch-with
-=======
     - user-tutorials/starring
->>>>>>> 3892f36a
+
 
 - title: Publisher Tutorials
   link: publisher-tutorials

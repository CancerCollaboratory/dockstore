--- conflicted
+++ resolved
@@ -195,12 +195,7 @@
       - image: cimg/openjdk:<< pipeline.parameters.java-tag >>
     steps: # a collection of executable commands
       - checkout # check out source code to working directory
-<<<<<<< HEAD
-      - restore_cache: # restore the saved cache after the first run or if `THIRD-PARTY-LICENSES.txt` has changed
-          # Read about caching dependencies: https://circleci.com/docs/2.0/caching/
-=======
-      - restore_cache:
->>>>>>> 30e8842d
+      - restore_cache
           keys:
             # Find a cache corresponding to this specific licenses file checksum
             # when this file is changed, this key will fail
@@ -267,12 +262,7 @@
     steps: # a collection of executable commands
       - attach_workspace:
           at: .
-<<<<<<< HEAD
-      - restore_cache: # restore the saved cache after the first run or if `THIRD-PARTY-LICENSES.txt` has changed
-          # Read about caching dependencies: https://circleci.com/docs/2.0/caching/
-=======
       - restore_cache:
->>>>>>> 30e8842d
           keys:
             # Find a cache corresponding to this specific licenses file checksum
             # when this file is changed, this key will fail
@@ -295,11 +285,7 @@
       - run:
           name: split up tests and create a file for cache checksum
           command: |
-<<<<<<< HEAD
-            if [ $CIRCLE_NODE_TOTAL != 1 
-=======
             if [ $CIRCLE_NODE_TOTAL != 1 ]
->>>>>>> 30e8842d
             then
               TESTS_TO_RUN=$(cat temp/test-lists/unit/all.txt | circleci tests split --split-by=timings --time-default=0.1s | tr '\n' ',')
             else
@@ -435,12 +421,7 @@
     steps:
     - attach_workspace:
         at: .
-<<<<<<< HEAD
-    - restore_cache: # restore the saved cache after the first run or if `THIRD-PARTY-LICENSES.txt` has changed
-        # Read about caching dependencies: https://circleci.com/docs/2.0/caching/
-=======
     - restore_cache:
->>>>>>> 30e8842d
         keys:
           # Find a cache corresponding to this specific licenses file checksum
           # when this file is changed, this key will fail
@@ -531,12 +512,7 @@
     steps:
       - attach_workspace:
           at: .
-<<<<<<< HEAD
-      - restore_cache: # restore the saved cache after the first run or if `THIRD-PARTY-LICENSES.txt` has changed
-          # Read about caching dependencies: https://circleci.com/docs/2.0/caching/
-=======
       - restore_cache:
->>>>>>> 30e8842d
           keys:
             # Find a cache corresponding to this specific licenses file checksum
             # when this file is changed, this key will fail

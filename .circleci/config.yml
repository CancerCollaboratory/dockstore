version: 2
workflows:
  version: 2
  everything:
    jobs:
      - unit_test:
          filters:
            branches:
              ignore:
                - gh-pages
#      - openapi_validation
jobs:
  openapi_validation:
    docker: # run the steps with Docker 
      - image: circleci/openjdk:11.0.4-jdk-stretch
        environment:
          JAVA_TOOL_OPTIONS: -Xmx512m # Java can read cgroup. Sadly the cgroup in CircleCI is wrong. Have to manually set. Nothing to do with surefire plugin, it has its own JVM. The two of these must add up to a bit less than 4GB.
    steps: # a collection of executable commands
      - checkout # check out source code to working directory
      - restore_cache: # restore the saved cache after the first run or if `pom.xml` has changed
          # Read about caching dependencies: https://circleci.com/docs/2.0/caching/
          key: dockstore-java-{{ checksum "pom.xml" }}
      - run:
          name: install dockerize
          command: wget https://github.com/jwilder/dockerize/releases/download/$DOCKERIZE_VERSION/dockerize-linux-amd64-$DOCKERIZE_VERSION.tar.gz && sudo tar -C /usr/local/bin -xzvf dockerize-linux-amd64-$DOCKERIZE_VERSION.tar.gz && rm dockerize-linux-amd64-$DOCKERIZE_VERSION.tar.gz
          environment:
            DOCKERIZE_VERSION: v0.3.0
      - run:
          name: Install yq
          command: |
            wget https://github.com/mikefarah/yq/releases/download/3.3.2/yq_linux_amd64
            chmod a+x yq_linux_amd64
            sudo mv yq_linux_amd64 /usr/bin/yq
      - run:
          name: Install git-secrets
          command: |
            wget --no-verbose -O git-secrets-1.3.0.tar.gz https://github.com/awslabs/git-secrets/archive/1.3.0.tar.gz
            tar -zxf git-secrets-1.3.0.tar.gz
            cd git-secrets-1.3.0
            sudo make install
      - run:
          name: run the actual tests
          command: mvn -B clean install -DskipTests
      - run:
          name: validate openapi
          command: |
            wget --no-verbose https://repo.maven.apache.org/maven2/org/openapitools/openapi-generator-cli/4.3.0/openapi-generator-cli-4.3.0.jar -O openapi-generator-cli.jar
            java -jar openapi-generator-cli.jar validate -i dockstore-webservice/src/main/resources/swagger.yaml
            java -jar openapi-generator-cli.jar validate -i dockstore-webservice/src/main/resources/openapi3/openapi.yaml
  unit_test: # runs not using Workflows must have a `build` job as entry point
    docker: # run the steps with Docker
      - image: circleci/openjdk:11.0.4-jdk-stretch
        environment:
          JAVA_TOOL_OPTIONS: -Xmx512m # Java can read cgroup. Sadly the cgroup in CircleCI is wrong. Have to manually set. Nothing to do with surefire plugin, it has its own JVM. The two of these must add up to a bit less than 4GB.
          PGHOST: 127.0.0.1
      - image: circleci/postgres:9.6.5-alpine-ram
        environment:
          POSTGRES_USER: postgres
          POSTGRES_DB: postgres
    steps: # a collection of executable commands
      - checkout # check out source code to working directory
      - restore_cache: # restore the saved cache after the first run or if `pom.xml` has changed
          # Read about caching dependencies: https://circleci.com/docs/2.0/caching/
          key: dockstore-java-{{ checksum "pom.xml" }}
      - run:
          name: install dockerize
          command: wget https://github.com/jwilder/dockerize/releases/download/$DOCKERIZE_VERSION/dockerize-linux-amd64-$DOCKERIZE_VERSION.tar.gz && sudo tar -C /usr/local/bin -xzvf dockerize-linux-amd64-$DOCKERIZE_VERSION.tar.gz && rm dockerize-linux-amd64-$DOCKERIZE_VERSION.tar.gz
          environment:
            DOCKERIZE_VERSION: v0.3.0
      - run: 
          name: Install yq
          command: |
            wget https://github.com/mikefarah/yq/releases/download/3.3.2/yq_linux_amd64
            chmod a+x yq_linux_amd64
            sudo mv yq_linux_amd64 /usr/bin/yq
      - run:
          name: Install git-secrets
          command: |
            wget --no-verbose -O git-secrets-1.3.0.tar.gz https://github.com/awslabs/git-secrets/archive/1.3.0.tar.gz
            tar -zxf git-secrets-1.3.0.tar.gz
            cd git-secrets-1.3.0
            sudo make install
      - run:
          name: Wait for db
          command: dockerize -wait tcp://localhost:5432 -timeout 1m
      - run:
          name: Install postgresql client
          command: |
            sudo rm -rf /var/lib/apt/lists/*
            sudo apt update
            sudo apt install -y postgresql-client
      - run:
          name: setup postgres
          command: |
            psql -c "create user dockstore with password 'dockstore' createdb;" -U postgres
            psql -c "ALTER USER dockstore WITH superuser;" -U postgres
            psql -c 'create database webservice_test with owner = dockstore;' -U postgres
      - run:
          name: run the actual tests
          command: mvn -B clean install -Punit-tests -ntp
      - run:
          name: run the non-confidential integration tests
          command: |
            # Adding all "normal" certs into this local one that has the Hoverfly cert (instead of adding Hoverfly cert to the global one so it doesn't potentially affect other tests) 
            keytool -importkeystore -srckeystore $JAVA_HOME/lib/security/cacerts -destkeystore LocalTrustStore -srcstorepass changeit -deststorepass changeit           
            mvn -B clean install -Pnon-confidential-tests -Djavax.net.ssl.trustStore=../LocalTrustStore -Djavax.net.ssl.trustStorePassword=changeit -ntp
      - run:
          name: check that JPA classes are consistent with migrations
          command: |
            scripts/check_migrations.sh
          environment:
            TESTING_PROFILE: automated-review
      - run:
          name: check generated THIRD-PARTY-LICENCES.txt matches checked-in file
          command: |
            scripts/check-licenses.sh
          environment:
            TESTING_PROFILE: automated-review
      - run:
          name: Run git-secrets scan on dockstore repository
          # Needs to be after a build so that the correct configuration is set
          # by the exec-maven plugin
          command: |
            git secrets --scan
      - run:
          name: clean the cache
          command: |
            rm -rf ~/.m2/repository/io/dockstore
            rm -rf ~/.m2/repository/.cache/download-maven-plugin directory
      - save_cache: # saves the project dependencies
          paths:
            - ~/.m2
          key: dockstore-java-{{ checksum "pom.xml" }}
      - run:
          name: Save test results
          command: |
            mkdir -p ~/junit/
            find . -type f -regex ".*/target/surefire-reports/.*xml" -exec cp {} ~/junit/ \;
          when: always
      - store_test_results:
          path: ~/junit
      - store_artifacts:
          path: ~/junit
      - run:
          name: Make jar directory
          command: mkdir /tmp/artifacts
      - run:
          name: Move jars
          command: cp dockstore-webservice/target/dockstore*[^s].jar /tmp/artifacts
      - run:
          name: Move swagger.yaml
          command: |
            cp dockstore-webservice/src/main/resources/swagger.yaml /tmp/artifacts
            cp dockstore-webservice/src/main/resources/openapi3/openapi.yaml /tmp/artifacts
      - store_artifacts:
          path: /tmp/artifacts
      - setup_remote_docker
      - run:
          name: Build and publish Docker
          command: |
            export tagOrBranch=${CIRCLE_TAG-$CIRCLE_BRANCH}
            # Convert slashes to underscores, e.g., feature/seab-1675/pushtoquay to feature_seab-1675_pushtoquay
            export dockerVersion=${tagOrBranch//\//_}
            docker build -t quay.io/dockstore/dockstore-webservice:$dockerVersion .
            docker login -u=$QUAY_USERNAME -p=$QUAY_PASSWORD quay.io
<<<<<<< HEAD
            docker push quay.io/dockstore/dockstore-webservice:$dockerVersion
=======
            docker push quay.io/dockstore/dockstore-webservice:$dockerVersion
    branches:
      ignore:
        - gh-pages
>>>>>>> 0c575668
<|MERGE_RESOLUTION|>--- conflicted
+++ resolved
@@ -11,7 +11,7 @@
 #      - openapi_validation
 jobs:
   openapi_validation:
-    docker: # run the steps with Docker 
+    docker: # run the steps with Docker
       - image: circleci/openjdk:11.0.4-jdk-stretch
         environment:
           JAVA_TOOL_OPTIONS: -Xmx512m # Java can read cgroup. Sadly the cgroup in CircleCI is wrong. Have to manually set. Nothing to do with surefire plugin, it has its own JVM. The two of these must add up to a bit less than 4GB.
@@ -163,11 +163,4 @@
             export dockerVersion=${tagOrBranch//\//_}
             docker build -t quay.io/dockstore/dockstore-webservice:$dockerVersion .
             docker login -u=$QUAY_USERNAME -p=$QUAY_PASSWORD quay.io
-<<<<<<< HEAD
-            docker push quay.io/dockstore/dockstore-webservice:$dockerVersion
-=======
-            docker push quay.io/dockstore/dockstore-webservice:$dockerVersion
-    branches:
-      ignore:
-        - gh-pages
->>>>>>> 0c575668
+            docker push quay.io/dockstore/dockstore-webservice:$dockerVersion
version: 2.1
orbs:
  build-tools: circleci/build-tools@2.7.0
executors:
  integration_test_exec:
    docker: # run the steps with Docker
      - image: cimg/openjdk:11.0.8
        environment:
          PGHOST: 127.0.0.1
      - image: circleci/postgres:11.8
        command: postgres -c max_connections=200
        environment:
          POSTGRES_USER: postgres
          POSTGRES_DB: postgres
          PG_HOST: localhost
          POSTGRES_HOST_AUTH_METHOD: trust
          POSTGRES_PASSWORD: postgres
      - image: docker.elastic.co/elasticsearch/elasticsearch:6.8.3
        environment:
          - xpack.security.enabled: false
          - transport.host: localhost
          - network.host: 127.0.0.1
          - http.port: 9200
          - discovery.type: single-node
<<<<<<< HEAD
    resource_class: medium+
=======
    resource_class: xlarge      

common_filters: &common_filters
  filters:
    tags:
      only: /.*/
    branches:
      ignore:
        - gh-pages

    
>>>>>>> 0d41991a
workflows:
  version: 2
  everything:
    jobs:
      - build:
<<<<<<< HEAD
          filters:
            tags:
              only: /.*/
            branches:
              ignore:
                - gh-pages
      - unit_test:
=======
          <<: *common_filters
      - unit_test:
          <<: *common_filters
>>>>>>> 0d41991a
          requires:
            - build
      - workflow-integration-tests:
          <<: *common_filters
          requires:
            - build
      - tool-integration-tests:
<<<<<<< HEAD
=======
          <<: *common_filters
>>>>>>> 0d41991a
          requires:
            - build
      - integration-tests:
          <<: *common_filters
          requires:
            - build
      - regression-integration-tests:
          filters:
            branches:
              only:
                - master
                - /^release.*$/
jobs:
  regression-integration-tests:
    executor: integration_test_exec
    environment:
      TESTING_PROFILE: regression-integration-tests
    steps:
      - setup_test
      - setup_integration_test
  integration-tests:
    executor: integration_test_exec
    environment:
      TESTING_PROFILE: integration-tests
    steps:
      - setup_remote_docker:
          version: 19.03.13
      - setup_test
      - setup_integration_test
  tool-integration-tests:
    executor: integration_test_exec
    environment:
      TESTING_PROFILE: tool-integration-tests
    steps:
      - setup_test
      - setup_integration_test
  workflow-integration-tests:
    executor: integration_test_exec
    environment:
      TESTING_PROFILE: workflow-integration-tests
    steps:
      - setup_test
      - setup_integration_test
  build:
    docker: # run the steps with Docker
      - image: cimg/openjdk:11.0.8
        environment:
          JAVA_TOOL_OPTIONS: -Xmx512m # Java can read cgroup. Sadly the cgroup in CircleCI is wrong. Have to manually set. Nothing to do with surefire plugin, it has its own JVM. The two of these must add up to a bit less than 4GB.
    steps: # a collection of executable commands
      - checkout # check out source code to working directory
      - build-tools/merge-with-parent
      - restore_cache: # restore the saved cache after the first run or if `pom.xml` has changed
          # Read about caching dependencies: https://circleci.com/docs/2.0/caching/
          key: dockstore-java-{{ checksum "pom.xml" }}
      - run:
          name: Install yq
          command: |
            wget https://github.com/mikefarah/yq/releases/download/3.3.2/yq_linux_amd64
            chmod a+x yq_linux_amd64
            sudo mv yq_linux_amd64 /usr/bin/yq
      - install-git-secrets
      - run:
          name: decrypt
          command: |
            sudo apt install openssl -y
            openssl aes-256-cbc -d -in circle_ci_test_data.zip.enc -k $CIRCLE_CI_KEY -iv $CIRCLE_CI_IV >> test_data.zip
            bash expand_confidential_bundle.sh test_data.zip abandonDatabaseConnectionsWithOrcid
      - run:
          name: build
          command: mvn -B clean install -DskipTests
      # - run:
      #     name: validate openapi
      #     command: |
      #       wget --no-verbose https://repo.maven.apache.org/maven2/org/openapitools/openapi-generator-cli/4.3.0/openapi-generator-cli-4.3.0.jar -O openapi-generator-cli.jar
      #       java -jar openapi-generator-cli.jar validate -i dockstore-webservice/src/main/resources/swagger.yaml
      #       java -jar openapi-generator-cli.jar validate -i dockstore-webservice/src/main/resources/openapi3/openapi.yaml
      - run:
          name: copy m2 manually
          command: cp -r ~/.m2 .
      - persist_to_workspace:
          root: .
          paths:
            - .
  unit_test: # runs not using Workflows must have a `build` job as entry point
    docker: # run the steps with Docker
      - image: cimg/openjdk:11.0.8
        environment:
          JAVA_TOOL_OPTIONS: -Xmx512m # Java can read cgroup. Sadly the cgroup in CircleCI is wrong. Have to manually set. Nothing to do with surefire plugin, it has its own JVM. The two of these must add up to a bit less than 4GB.
          PGHOST: 127.0.0.1
      - image: circleci/postgres:9.6.19
        environment:
          POSTGRES_USER: postgres
          POSTGRES_DB: postgres
          POSTGRES_HOST_AUTH_METHOD: trust
          POSTGRES_PASSWORD: postgres
    steps: # a collection of executable commands
      - checkout
      - run:
          name: Install yq
          command: |
            wget https://github.com/mikefarah/yq/releases/download/3.3.2/yq_linux_amd64
            chmod a+x yq_linux_amd64
            sudo mv yq_linux_amd64 /usr/bin/yq
      - run:
          name: Install postgresql client
          command: |
            sudo rm -rf /var/lib/apt/lists/*
            sudo apt update
            sudo apt install -y postgresql-client
      - install-git-secrets
      - setup_postgres
      - run:
          name: run the actual tests
          command: mvn -B org.jacoco:jacoco-maven-plugin:report org.jacoco:jacoco-maven-plugin:report-aggregate clean install -Punit-tests,coverage -ntp
      - run:
          name: run the non-confidential integration tests
          command: |
            # Adding all "normal" certs into this local one that has the Hoverfly cert (instead of adding Hoverfly cert to the global one so it doesn't potentially affect other tests) 
            /usr/local/jdk-11.0.8/bin/keytool -importkeystore -srckeystore $JAVA_HOME/lib/security/cacerts -destkeystore LocalTrustStore -srcstorepass changeit -deststorepass changeit
            # mvn -B org.jacoco:jacoco-maven-plugin:report org.jacoco:jacoco-maven-plugin:report-aggregate clean install -Pnon-confidential-tests,coverage -Djavax.net.ssl.trustStore=../LocalTrustStore -Djavax.net.ssl.trustStorePassword=changeit  -DskipSignatureCheck=false -ntp
            mvn -B org.jacoco:jacoco-maven-plugin:report org.jacoco:jacoco-maven-plugin:report-aggregate clean install -Pnon-confidential-tests,coverage -Djavax.net.ssl.trustStore=../LocalTrustStore -Djavax.net.ssl.trustStorePassword=changeit -ntp
      - run:
          name: send coverage
          command: bash <(curl -s https://codecov.io/bash) -F ${TESTING_PROFILE//-} || echo "Codecov did not collect coverage reports"
      - run:
          name: check that JPA classes are consistent with migrations
          command: |
            scripts/check_migrations.sh
          environment:
            TESTING_PROFILE: automated-review
      - run:
          name: check generated THIRD-PARTY-LICENCES.txt matches checked-in file
          command: |
            scripts/check-licenses.sh
          environment:
            TESTING_PROFILE: automated-review
      - run:
          name: Run git-secrets scan on dockstore repository
          # Needs to be after a build so that the correct configuration is set
          # by the exec-maven plugin
          command: |
            git secrets --scan
      - run:
          name: clean the cache
          command: |
            rm -rf ~/.m2/repository/io/dockstore
            rm -rf ~/.m2/repository/.cache/download-maven-plugin directory
      - save_cache: # saves the project dependencies
          paths:
            - ~/.m2
          key: dockstore-java-{{ checksum "pom.xml" }}
      - run:
          name: Save test results
          command: |
            mkdir -p ~/junit/
            find . -type f -regex ".*/target/surefire-reports/.*xml" -exec cp {} ~/junit/ \;
          when: always
      - store_test_results:
          path: ~/junit
      - store_artifacts:
          path: ~/junit
      - run:
          name: Make jar directory
          command: mkdir /tmp/artifacts
      - run:
          name: Move jars
          command: cp dockstore-webservice/target/dockstore*[^s].jar /tmp/artifacts
      - run:
          name: Move swagger.yaml
          command: |
            cp dockstore-webservice/src/main/resources/swagger.yaml /tmp/artifacts
            cp dockstore-webservice/src/main/resources/openapi3/openapi.yaml /tmp/artifacts
      - store_artifacts:
          path: /tmp/artifacts
      - setup_remote_docker
      - run:
          name: Build and publish Docker
          command: |
            export tagOrBranch=${CIRCLE_TAG-$CIRCLE_BRANCH}
            # Convert slashes to underscores, e.g., feature/seab-1675/pushtoquay to feature_seab-1675_pushtoquay
            export dockerVersion=${tagOrBranch//\//_}
            docker build -t quay.io/dockstore/dockstore-webservice:$dockerVersion .
            echo "$QUAY_PASSWORD" | docker login -u=$QUAY_USERNAME --password-stdin quay.io
            docker push quay.io/dockstore/dockstore-webservice:$dockerVersion
commands:
  install-git-secrets:
    steps:
      - run:
          name: Install git-secrets
          command: |
            wget --no-verbose -O git-secrets-1.3.0.tar.gz https://github.com/awslabs/git-secrets/archive/1.3.0.tar.gz
            tar -zxf git-secrets-1.3.0.tar.gz
            cd git-secrets-1.3.0
            sudo make install
  setup_postgres:
    steps:
      - run:
          name: setup postgres
          command: |
            psql -c "create user dockstore with password 'dockstore' createdb;" -U postgres
            psql -c 'create database webservice_test with owner = dockstore;' -U postgres
  setup_test:
    steps:
      - attach_workspace:
          at: .
      - restore_cache: # restore the saved cache after the first run or if `pom.xml` has changed
          # Read about caching dependencies: https://circleci.com/docs/2.0/caching/
          key: dockstore-java-{{ checksum "pom.xml" }}
      - run:
          name: manually copy back .m2
          command: cp -r .m2 ~/.m2
      - run:
          name: Install yq
          command: |
            wget https://github.com/mikefarah/yq/releases/download/3.3.2/yq_linux_amd64
            chmod a+x yq_linux_amd64
            sudo mv yq_linux_amd64 /usr/bin/yq
      - run:
          name: Install postgresql client
          command: |
            sudo rm -rf /var/lib/apt/lists/*
            sudo apt update
            sudo apt install -y postgresql-client
  setup_integration_test:
    steps:
      - run:
          name: install pip
          command: |
            sudo apt update
            sudo apt install python3-distutils python3-dev
            curl https://bootstrap.pypa.io/get-pip.py -o get-pip.py
            python3 get-pip.py
            # For debug purposes, a python3 version was installed in the image, pip is untagged
            python3 --version
            pip3 --version
      - run:
          name: install pip dependencies
          command: scripts/install-tests.sh
      - run:
          name: expand confidential data
          command: |
            bash expand_confidential_bundle.sh test_data.zip abandonDatabaseConnectionsWithOrcid 
            sudo mkdir /home/travis
            sudo mv dockstore-integration-testing/src/test/resources/dstesting_pcks8.pem /home/travis/dstesting_pcks8.pem
            # Disable authentication cache. it causes flakey tests. Not updating the confidential bundle because I am lazy.
            sed -i 's/expireAfterAccess=10m/expireAfterAccess=0s/g' dockstore-integration-testing/src/test/resources/dockstoreTest.yml
      - install-git-secrets
      - run:
          name: install dockerize
          command: wget https://github.com/jwilder/dockerize/releases/download/$DOCKERIZE_VERSION/dockerize-linux-amd64-$DOCKERIZE_VERSION.tar.gz && sudo tar -C /usr/local/bin -xzvf dockerize-linux-amd64-$DOCKERIZE_VERSION.tar.gz && rm dockerize-linux-amd64-$DOCKERIZE_VERSION.tar.gz
          environment:
            DOCKERIZE_VERSION: v0.6.1
      - run:
          name: Wait for db
          command: dockerize -wait tcp://localhost:5432 -timeout 1m
      - setup_postgres
      - run:
          name: Wait for ES
          command: |
            wget --output-document /dev/null --waitretry=5 --tries=10 --retry-connrefused localhost:9200 || true
      - run:
          name: run integration test
          command: mvn -B org.jacoco:jacoco-maven-plugin:report org.jacoco:jacoco-maven-plugin:report-aggregate clean install -P$TESTING_PROFILE,coverage -ntp
      - run:
          name: send coverage
          command: bash <(curl -s https://codecov.io/bash) -F ${TESTING_PROFILE//-} || echo "Codecov did not collect coverage reports"<|MERGE_RESOLUTION|>--- conflicted
+++ resolved
@@ -22,10 +22,7 @@
           - network.host: 127.0.0.1
           - http.port: 9200
           - discovery.type: single-node
-<<<<<<< HEAD
     resource_class: medium+
-=======
-    resource_class: xlarge      
 
 common_filters: &common_filters
   filters:
@@ -36,25 +33,14 @@
         - gh-pages
 
     
->>>>>>> 0d41991a
 workflows:
   version: 2
   everything:
     jobs:
       - build:
-<<<<<<< HEAD
-          filters:
-            tags:
-              only: /.*/
-            branches:
-              ignore:
-                - gh-pages
+          <<: *common_filters
       - unit_test:
-=======
-          <<: *common_filters
-      - unit_test:
-          <<: *common_filters
->>>>>>> 0d41991a
+          <<: *common_filters
           requires:
             - build
       - workflow-integration-tests:
@@ -62,10 +48,7 @@
           requires:
             - build
       - tool-integration-tests:
-<<<<<<< HEAD
-=======
-          <<: *common_filters
->>>>>>> 0d41991a
+          <<: *common_filters
           requires:
             - build
       - integration-tests:

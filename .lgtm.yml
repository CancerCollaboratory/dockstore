--- conflicted
+++ resolved
@@ -5,14 +5,11 @@
       - chmod a+x yq_linux_amd64
       - mv yq_linux_amd64 yq
       - export PATH="/opt/src:$PATH"
-<<<<<<< HEAD
-=======
       # lgtm does a maven build so needs git-secrets
       - wget --no-verbose -O git-secrets-1.3.0.tar.gz https://github.com/awslabs/git-secrets/archive/1.3.0.tar.gz
       - tar -zxf git-secrets-1.3.0.tar.gz
       - cd git-secrets-1.3.0
       - export PATH="$PWD:$PATH"
->>>>>>> 25896837
     index:
     # Specify the Java version required to build the project.
       java_version: 12

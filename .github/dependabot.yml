version: 2
updates:

  # Maintain dependencies for GitHub Actions, path is indeed "/" https://docs.github.com/en/code-security/dependabot/working-with-dependabot/keeping-your-actions-up-to-date-with-dependabot#enabling-dependabot-version-updates-for-actions
  - package-ecosystem: "github-actions"
    directory: "/"
    schedule:
      interval: "daily"
    reviewers:
      - "dockstore/dockstore"        

  # Maintain dependencies for Maven
  - package-ecosystem: "maven"
    directory: "/"
    schedule:
      interval: "daily"
    # start with security updates only https://stackoverflow.com/a/68254421
    open-pull-requests-limit: 0  
    reviewers:
      - "dockstore/dockstore"        
      
  # Maintain dependencies for Dockerfile
  - package-ecosystem: "docker"
    directory: "/"
    schedule:
      interval: "daily"
    # start with security updates only https://stackoverflow.com/a/68254421  
    open-pull-requests-limit: 0  
<<<<<<< HEAD

  # Maintain dependencies for swagger-ui and cwltool
  - package-ecosystem: "pip"
    directory: "/"
    schedule:
      interval: "daily"
    # start with security updates only https://stackoverflow.com/a/68254421
=======
    reviewers:
      - "dockstore/dockstore"        
>>>>>>> 90b99bf0
<|MERGE_RESOLUTION|>--- conflicted
+++ resolved
@@ -25,8 +25,9 @@
     schedule:
       interval: "daily"
     # start with security updates only https://stackoverflow.com/a/68254421  
-    open-pull-requests-limit: 0  
-<<<<<<< HEAD
+    open-pull-requests-limit: 0
+    reviewers:
+      - "dockstore/dockstore"   
 
   # Maintain dependencies for swagger-ui and cwltool
   - package-ecosystem: "pip"
@@ -34,7 +35,5 @@
     schedule:
       interval: "daily"
     # start with security updates only https://stackoverflow.com/a/68254421
-=======
     reviewers:
-      - "dockstore/dockstore"        
->>>>>>> 90b99bf0
+      - "dockstore/dockstore"        
---
layout: faq
title: FAQ
permalink: /faq/
---

# FAQ (Frequently Asked Questions)

## How does launching with Dockstore CLI compare with cwltool?

The Dockstore CLI has utilities to generate JSON parameter files from entries on Dockstore (`dockstore tool convert`).

When launching tools, the Dockstore CLI makes it easy to specify entries from Dockstore.
We can also provision input and output files from and to HTTP, ftp, and S3. We also have preliminary support for [Synapse](https://www.synapse.org/) and the [ICGC Storage client](http://docs.icgc.org/cloud/guide/#storage-client-usage), please see [file provisioning plugins](https://github.com/ga4gh/dockstore/tree/develop/dockstore-file-plugin-parent) get more information on these two file transfer sources.

## What environment do you test tools in?

Typically, we test running tools in Ubuntu Linux 14.04 LTS and 16.04 LTS on VMs in [OpenStack](https://www.openstack.org/) with 8 vCPUs and 96 GB of RAM and above. If you are only listing and editing tools, we have achieved success with much lower system requirements. However, launching tools will have higher system requirements dependent on the specific tool. Consult a tool's README or CWL description when in doubt.

## There are too many versions of my tool, how do I delete some?

Versions of your tool for most tools are harvested from the list of Tags for an image on quay.io, [as an example](https://quay.io/repository/pancancer/pcawg-bwa-mem-workflow?tab=tags). If you have the right permissions, you can delete some and then refresh a tool on Dockstore to clean-up.

## How do I cite Dockstore?

For citing Dockstore as a paper, take a look at our [F1000 paper](http://dx.doi.org/10.12688/f1000research.10137.1).

For citing the actual code, we recommend looking at our Zenodo entry. You will find a variety of citation styles and ways to export it at [![DOI](https://zenodo.org/badge/DOI/10.5281/zenodo.321679.svg)](https://doi.org/10.5281/zenodo.321679).

## How do I get more space inside my CWL tool running in a container?

There are a couple different answers here. Different directories inside a container run by CWL are mounted from different locations and will impose different storage requirements.

Outside the container, the Dockstore CLI will create a directory called `datastore` which contains input files provisioned for the running container. For CWL tools, this directory will include the working directory (`datastore/<uuid>/working`), the temporary directory (`datastore/<uuid>/tmp/<random>`), and input files (`datastore/<uuid>/inputs`).

For the exact breakdown, keep an eye on the invocation of cwltool when launching a tool. For example, the following means that the containers working directory is stored at `/media/dyuen/Data/large_volume/datastore/launcher-22838dbe-044e-4ee5-8532-4cf405222439/working/ZQn2hv` on the underlying host and the temporary directory at `/media/dyuen/Data/large_volume/datastore/launcher-22838dbe-044e-4ee5-8532-4cf405222439/tmp/H1xA_N`:
```
$ dockstore tool launch  --local-entry Dockstore.cwl --json sample_configs.local.actual.json
Creating directories for run of Dockstore launcher at: ./datastore//launcher-22838dbe-044e-4ee5-8532-4cf405222439
Provisioning your input files to your local machine
Downloading: #bam_input from rna.SRR948778.bam into directory: /media/dyuen/Data/large_volume/./datastore/launcher-22838dbe-044e-4ee5-8532-4cf405222439/inputs/8beb90df-f193-493c-b834-ed28973015e3
Calling out to cwltool to run your tool
Executing: cwltool --enable-dev --non-strict --outdir /media/dyuen/Data/large_volume/./datastore/launcher-22838dbe-044e-4ee5-8532-4cf405222439/outputs/ --tmpdir-prefix /media/dyuen/Data/large_volume/./datastore/launcher-22838dbe-044e-4ee5-8532-4cf405222439/tmp/ --tmp-outdir-prefix /media/dyuen/Data/large_volume/./datastore/launcher-22838dbe-044e-4ee5-8532-4cf405222439/working/ /media/dyuen/Data/large_volume/Dockstore.cwl /media/dyuen/Data/large_volume/./datastore/launcher-22838dbe-044e-4ee5-8532-4cf405222439/workflow_params.json
/usr/local/bin/cwltool 1.0.20170217172322
Resolved '/media/dyuen/Data/large_volume/Dockstore.cwl' to 'file:///media/dyuen/Data/large_volume/Dockstore.cwl'
[job Dockstore.cwl] /media/dyuen/Data/large_volume/datastore/launcher-22838dbe-044e-4ee5-8532-4cf405222439/working/ZQn2hv$ docker \
    run \
    -i \
    --volume=/media/dyuen/Data/large_volume/./datastore/launcher-22838dbe-044e-4ee5-8532-4cf405222439/inputs/8beb90df-f193-493c-b834-ed28973015e3/rna.SRR948778.bam:/var/lib/cwl/stgc2b37b55-005a-43e5-a824-6caf6656d9c2/rna.SRR948778.bam:ro \
    --volume=/media/dyuen/Data/large_volume/datastore/launcher-22838dbe-044e-4ee5-8532-4cf405222439/working/ZQn2hv:/var/spool/cwl:rw \
    --volume=/media/dyuen/Data/large_volume/datastore/launcher-22838dbe-044e-4ee5-8532-4cf405222439/tmp/H1xA_N:/tmp:rw \
    --workdir=/var/spool/cwl \
    --read-only=true \
    --user=1001 \
    --rm \
    --env=TMPDIR=/tmp \
    --env=HOME=/var/spool/cwl \
    quay.io/collaboratory/dockstore-tool-bamstats:1.25-6_1.0 \
    bash \
    /usr/local/bin/bamstats \
    4 \
    /var/lib/cwl/stgc2b37b55-005a-43e5-a824-6caf6656d9c2/rna.SRR948778.bam
<the rest of the output is snipped>
```


Also be aware that some tools will use space from your root filesystem. For example, Docker's storage driver and data volumes will by default install to and use space on your root filesystem.

## Do you have tips on creating Dockerfiles?

* make sure you [set up Docker command](https://docs.docker.com/engine/installation/linux/ubuntulinux/#/create-a-docker-group) on your system so you do not need sudo
* do not call Docker-inside-Docker (it's possible but causes Docker client/server issues, it is also not compatible with CWL)
* do not depend on changes to `hostname` or `/etc/hosts`, Docker will interfere with this
* try to keep your Docker images small


## Do you have tips on creating CWL files?

When writing CWL tools and workflows, there are a few common workarounds that can be used to deal with the restrictions that CWL places on the use of docker. These include:
* cwltool (which we use to run tools) is restrictive and locks down much of `/` as read only, use the current working directory or $TMPDIR for file writes
  * You can also use [Docker volumes](https://docs.docker.com/engine/reference/builder/#/volume) in your Dockerfile to specify additional writeable directories
* Do not rely on the hostname inside a container, Docker dynamically generates this when starting containers

Additionally:

* you need to "collect" output from your tools/workflows inside docker and drop them into the current working directory in order for CWL to "find" them and pull them back outside of the container
* related to this, it's often times easiest to write a simple wrapper script that maps the command line arguments specified by CWL to however your tool expects to be parameterized. This script can handle moving output to the current working directory and renaming if need be
* genomics workflows work with large data files, this can have a few ramifications:
    * do not "package" large data reference files in your Docker image.  Instead, treat them as "inputs" so they can be stagged outside and mounted into the running container
    * the `$TMPDIR` variable can be used as a scratch space inside your container.  Make sure your host running Docker has sufficient scratch space for processing your genomics data.

## How do I use the Dockstore CLI on a Mac?
Use [Docker for Mac](https://docs.docker.com/engine/installation/mac/)

Note:
Docker behaves a bit differently on a [mac](https://docs.docker.com/docker-for-mac/osxfs/#/namespaces) than on a typical ubuntu machine. By default the only shared volumes are /Users, /Volumes, /tmp, and /private. Note that /var is not a shared directory (and can't be set as one). CWLtool uses your TMPDIR (the env variable) to setup volumes with docker, which on a Mac can default to a subdirectory of /var. In order to get CWLtool working on your mac, you need to set your TMPDIR to be under one of the shared volumes in Docker for Mac. You can do this by doing something similar to the following:

```
export TMPDIR=/tmp/docker_tmp
```

## What is a verified tool or workflow?

For certain tools or workflows on Dockstore, you will see a verified checkmark like <a href="/faq#what-is-a-verified-tool-or-workflow"><span class="glyphicon glyphicon-ok"></span></a>. This checkmark is used to indicate tools that were either:

* created by our users and verified by our team to run successfully.
* created by our team and verified by an outside party to run successfully

Currently, the majority of tool validation has been done by the [docktesters](https://lists.icgc.org/mailman/listinfo/docktesters) team currently headed by Miguel Vazquez and formerly headed by Francis Ouellette.

We also strive to use this to highlight tools that share a common set of recommended characteristics:

* tools should include a description and an author
* tools should include a README.md or similar in their source repo describing any other relevant information about the tool
* tools should include at least one test parameter file indicating how to run the tool on some sample data
* the Dockerfile should be helpful in reconstructing how a tool was built from source
* tools and/or their reference data should be publically available

This is going to be a moving quality target as tools improve, but you have a tool that you wish to be verified, please send us a heads-up via our GitHub issues or Gitter!

## What is a default version of a tool or workflow?

Every tool/workflow is recommended to have a default version set by its author.  It indicates to the users which version of the tool/workflow they should use.
For tools, the default version is uniquely identified by the tag from the Docker image repository.  For workflows, the default version is identified by the Git Reference (which could be a Git tag or a Git branch).  The default version can be set in the 'Versions' tab of a tool/workflow via radio buttons.

Setting the default version affects a number of elements including (but not limited to):
1. It determines what is displayed in the 'Description' section of the 'Info' Tab
2. It determines what is displayed in the 'Launch With' section of the 'Info' Tab
3. It is the version of the tool/workflow that is launched by default when users launch a tool/workflow from the Dockstore CLI.  
   For example, if version 1.0 is set as the default version of the 'quay.io/cancercollaboratory/dockstore-tool-bedgraph-bigwig' tool,<br />  
   `$ dockstore tool launch --entry quay.io/cancercollaboratory/dockstore-tool-bedgraph-bigwig:1.0 --json Dockstore.json`<br />
   would be equivalent to  <br />
   `$ dockstore tool launch --entry quay.io/cancercollaboratory/dockstore-tool-bedgraph-bigwig --json Dockstore.json`  

4. In the files tab, the default version's files would be displayed first.
5. The docker pull command reflects the default version

<<<<<<< HEAD
## How to run Dockstore with Python 3?

There are currently issues with avro, cwltool, and Python 3.  See [cwltool](https://github.com/common-workflow-language/cwltool/issues/524) for more info.  To work around this issue, instead of installing avro, install avro-cwl.  Therefore, the pip3 requirements.txt file should end up looking like [this](https://dockstore.org:8443/metadata/runner_dependencies?client_version=1.5.0&python_version=3&runner=cwltool&output=text)

Note that installing the "avro" pip package afterwards will overwrite the "avro-cwl" pip package and will result in cwltool not working again.
=======
## How do I add other users as maintainers of a tool?
For tools registered on Quay.io and workflows registered with GitHub, Dockstore automatically allows users from the same Quay.io organization to manage tools together (users will need to refresh). 

For tools registered on Docker Hub, GitLab or private registries, this feature currently does not exist because these registries do not allow the retrieval of organization information.
Likewise, workflows registered with other source code repositories lack this feature.


>>>>>>> 900db76d

## Any last tips on using Dockstore?

* the Dockstore CLI uses `./datastore` in the working directory for temp files so if you're processing large files make sure this partition hosting the current directory is large.
* you can use a single Docker image with multiple tools, each of them registered via a different CWL
* you can use a Git repository with multiple CWL files
* related to the two above, you can use non-standard file paths if you customize your registrations in the Version tab of Dockstore<|MERGE_RESOLUTION|>--- conflicted
+++ resolved
@@ -135,21 +135,18 @@
 4. In the files tab, the default version's files would be displayed first.
 5. The docker pull command reflects the default version
 
-<<<<<<< HEAD
+
 ## How to run Dockstore with Python 3?
 
 There are currently issues with avro, cwltool, and Python 3.  See [cwltool](https://github.com/common-workflow-language/cwltool/issues/524) for more info.  To work around this issue, instead of installing avro, install avro-cwl.  Therefore, the pip3 requirements.txt file should end up looking like [this](https://dockstore.org:8443/metadata/runner_dependencies?client_version=1.5.0&python_version=3&runner=cwltool&output=text)
 
 Note that installing the "avro" pip package afterwards will overwrite the "avro-cwl" pip package and will result in cwltool not working again.
-=======
+
 ## How do I add other users as maintainers of a tool?
 For tools registered on Quay.io and workflows registered with GitHub, Dockstore automatically allows users from the same Quay.io organization to manage tools together (users will need to refresh). 
 
 For tools registered on Docker Hub, GitLab or private registries, this feature currently does not exist because these registries do not allow the retrieval of organization information.
 Likewise, workflows registered with other source code repositories lack this feature.
-
-
->>>>>>> 900db76d
 
 ## Any last tips on using Dockstore?
 

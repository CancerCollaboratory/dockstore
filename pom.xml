--- conflicted
+++ resolved
@@ -32,11 +32,7 @@
         <github.url>scm:git:git@github.com:dockstore/dockstore.git</github.url>
 
         <!-- the following properties set sane defaults when no revision properties are set from the command-line -->
-<<<<<<< HEAD
         <revision>1.13</revision>
-=======
-        <revision>1.12</revision>
->>>>>>> ba8b26bd
         <changelist>.0-SNAPSHOT</changelist>
 
         <!--
@@ -447,6 +443,13 @@
                             </goals>
                         </execution>
                     </executions>
+                </plugin>
+                <plugin>
+                    <artifactId>maven-scm-plugin</artifactId>
+                    <version>2.0.0-M1</version>
+                    <configuration>
+                        <tag>${revision}${changelist}</tag>
+                    </configuration>
                 </plugin>
                 <plugin>
                     <artifactId>maven-scm-plugin</artifactId>

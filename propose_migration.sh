#!/usr/bin/env bash
set -o errexit
set -o nounset
set -o xtrace

# this script generates a proposed database changelog file based on your current JPA classes

## destroy and recreate both databases
if [ "${CIRCLECI-false}" = "true" ]; then
    dropdb -U postgres webservice_test || true
    dropdb -U postgres webservice_test_proposed || true
    createdb -U postgres webservice_test || true
    createdb -U postgres webservice_test_proposed || true
    rm dockstore-webservice/target/detected-migrations.xml || true
    psql -U postgres -c 'create extension pgcrypto' webservice_test || true
else
    ## uncomment/comment this section if database is running locally on postgres
    sudo -i -u postgres dropdb webservice_test || true
    sudo -i -u postgres dropdb webservice_test_proposed || true
    sudo -i -u postgres createdb webservice_test || true
    sudo -i -u postgres createdb webservice_test_proposed || true
    rm dockstore-webservice/target/detected-migrations.xml || true
<<<<<<< HEAD
    sudo -i -u postgres psql -c 'create extension pgcrypto' webservice_test || true
=======
    ## uncomment/comment this section if running on docker
#    docker exec -it -u postgres -e PGPASSWORD=dockstore postgres1 dropdb webservice_test || true
#    docker exec -it -u postgres -e PGPASSWORD=dockstore postgres1 dropdb webservice_test_proposed || true
#    docker exec -it -u postgres -e PGPASSWORD=dockstore postgres1 psql -c "create database webservice_test with owner = dockstore;" || true
#    docker exec -it -u postgres -e PGPASSWORD=dockstore postgres1 psql -c "create database webservice_test_proposed with owner = dockstore;" || true
#    rm dockstore-webservice/target/detected-migrations.xml || true
>>>>>>> 07aef63a
fi


## load up the old database based on current migration
rm dockstore-webservice/target/dockstore-webservice-*sources.jar || true
java -jar dockstore-webservice/target/dockstore-webservice-*.jar db migrate dockstore-integration-testing/src/test/resources/dockstore.yml --include 1.3.0.generated,1.4.0,1.5.0,1.6.0,1.7.0,1.8.0,1.9.0,1.10.0,1.11.0

## create the new database based on JPA (ugly, should really create a proper dw command if this works)
## remove timeout for mac devices, will have to break manually
timeout 15 java -Ddw.database.url=jdbc:postgresql://localhost:5432/webservice_test_proposed -Ddw.database.properties.hibernate.hbm2ddl.auto=create -jar dockstore-webservice/target/dockstore-webservice-*.jar server dockstore-integration-testing/src/test/resources/dockstore.yml || true

cd dockstore-webservice && mvn liquibase:diff

echo 'examine proposed changes at `dockstore-webservice/target/detected-migrations.xml`'<|MERGE_RESOLUTION|>--- conflicted
+++ resolved
@@ -20,16 +20,13 @@
     sudo -i -u postgres createdb webservice_test || true
     sudo -i -u postgres createdb webservice_test_proposed || true
     rm dockstore-webservice/target/detected-migrations.xml || true
-<<<<<<< HEAD
     sudo -i -u postgres psql -c 'create extension pgcrypto' webservice_test || true
-=======
     ## uncomment/comment this section if running on docker
 #    docker exec -it -u postgres -e PGPASSWORD=dockstore postgres1 dropdb webservice_test || true
 #    docker exec -it -u postgres -e PGPASSWORD=dockstore postgres1 dropdb webservice_test_proposed || true
 #    docker exec -it -u postgres -e PGPASSWORD=dockstore postgres1 psql -c "create database webservice_test with owner = dockstore;" || true
 #    docker exec -it -u postgres -e PGPASSWORD=dockstore postgres1 psql -c "create database webservice_test_proposed with owner = dockstore;" || true
 #    rm dockstore-webservice/target/detected-migrations.xml || true
->>>>>>> 07aef63a
 fi
 
 

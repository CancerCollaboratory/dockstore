#!/usr/bin/env bash
set -o errexit
set -o nounset
set -o xtrace

# this script generates a proposed database changelog file based on your current JPA classes

## destroy and recreate both databases
if [ "${CIRCLECI-false}" = "true" ]; then
    dropdb -U postgres webservice_test || true
    dropdb -U postgres webservice_test_proposed || true
<<<<<<< HEAD
    createdb -U postgres webservice_test || true
    createdb -U postgres webservice_test_proposed || true
    rm dockstore-webservice/target/detected-migrations.xml || true
    psql -U postgres -c 'create extension pgcrypto' webservice_test || true
=======
    createdb -U postgres webservice_test -O dockstore || true
    createdb -U postgres webservice_test_proposed -O dockstore || true
>>>>>>> 769b1bca
else
    ## uncomment/comment this section if database is running locally on postgres
    sudo -i -u postgres dropdb webservice_test || true # comment this line if you want to diff with an already loaded db dump
    sudo -i -u postgres dropdb webservice_test_proposed || true
<<<<<<< HEAD
    sudo -i -u postgres createdb webservice_test || true # comment this line if you want to diff with an already loaded db dump
    sudo -i -u postgres createdb webservice_test_proposed || true
    rm dockstore-webservice/target/detected-migrations.xml || true
    sudo -i -u postgres psql -c 'create extension pgcrypto' webservice_test || true
=======
    sudo -i -u postgres createdb webservice_test -O dockstore || true # comment this line if you want to diff with an already loaded db dump
    sudo -i -u postgres createdb webservice_test_proposed -O dockstore || true
>>>>>>> 769b1bca
    ## uncomment/comment this section if running on docker
#    docker exec -it -u postgres -e PGPASSWORD=dockstore postgres1 dropdb webservice_test || true
#    docker exec -it -u postgres -e PGPASSWORD=dockstore postgres1 dropdb webservice_test_proposed || true
#    docker exec -it -u postgres -e PGPASSWORD=dockstore postgres1 psql -c "create database webservice_test with owner = dockstore;" || true
#    docker exec -it -u postgres -e PGPASSWORD=dockstore postgres1 psql -c "create database webservice_test_proposed with owner = dockstore;" || true
fi
rm dockstore-webservice/target/detected-migrations.xml || true


## load up the old database based on current migration
rm dockstore-webservice/target/dockstore-webservice-*sources.jar || true
# java -jar dockstore-webservice/target/dockstore-webservice-*.jar db migrate dockstore-integration-testing/src/test/resources/dockstore.yml --include 1.3.0.consistency,1.4.0,1.5.0,1.6.0,1.7.0,1.8.0,1.9.0,1.10.0,1.11.0,1.12.0 # uncomment this line if you want to diff with an already loaded db dump
java -jar dockstore-webservice/target/dockstore-webservice-*.jar db migrate dockstore-integration-testing/src/test/resources/dockstore.yml --include 1.3.0.generated,1.4.0,1.5.0,1.6.0,1.7.0,1.8.0,1.9.0,1.10.0,1.11.0,1.12.0 # uncomment this line if you want to generate a DB from scratch with migrations

## create the new database based on JPA (ugly, should really create a proper dw command if this works)
## remove timeout for mac devices, will have to break manually
timeout 15 java -Ddw.database.url=jdbc:postgresql://localhost:5432/webservice_test_proposed -Ddw.database.properties.hibernate.hbm2ddl.auto=create -jar dockstore-webservice/target/dockstore-webservice-*.jar server dockstore-integration-testing/src/test/resources/dockstore.yml || true

cd dockstore-webservice && mvn liquibase:diff

echo 'examine proposed changes at `dockstore-webservice/target/detected-migrations.xml`'<|MERGE_RESOLUTION|>--- conflicted
+++ resolved
@@ -9,28 +9,16 @@
 if [ "${CIRCLECI-false}" = "true" ]; then
     dropdb -U postgres webservice_test || true
     dropdb -U postgres webservice_test_proposed || true
-<<<<<<< HEAD
-    createdb -U postgres webservice_test || true
-    createdb -U postgres webservice_test_proposed || true
-    rm dockstore-webservice/target/detected-migrations.xml || true
-    psql -U postgres -c 'create extension pgcrypto' webservice_test || true
-=======
     createdb -U postgres webservice_test -O dockstore || true
     createdb -U postgres webservice_test_proposed -O dockstore || true
->>>>>>> 769b1bca
+    psql -U postgres -c 'create extension pgcrypto' webservice_test || true
 else
     ## uncomment/comment this section if database is running locally on postgres
     sudo -i -u postgres dropdb webservice_test || true # comment this line if you want to diff with an already loaded db dump
     sudo -i -u postgres dropdb webservice_test_proposed || true
-<<<<<<< HEAD
-    sudo -i -u postgres createdb webservice_test || true # comment this line if you want to diff with an already loaded db dump
-    sudo -i -u postgres createdb webservice_test_proposed || true
-    rm dockstore-webservice/target/detected-migrations.xml || true
-    sudo -i -u postgres psql -c 'create extension pgcrypto' webservice_test || true
-=======
     sudo -i -u postgres createdb webservice_test -O dockstore || true # comment this line if you want to diff with an already loaded db dump
     sudo -i -u postgres createdb webservice_test_proposed -O dockstore || true
->>>>>>> 769b1bca
+    sudo -i -u postgres psql -c 'create extension pgcrypto' webservice_test || true
     ## uncomment/comment this section if running on docker
 #    docker exec -it -u postgres -e PGPASSWORD=dockstore postgres1 dropdb webservice_test || true
 #    docker exec -it -u postgres -e PGPASSWORD=dockstore postgres1 dropdb webservice_test_proposed || true
@@ -38,7 +26,6 @@
 #    docker exec -it -u postgres -e PGPASSWORD=dockstore postgres1 psql -c "create database webservice_test_proposed with owner = dockstore;" || true
 fi
 rm dockstore-webservice/target/detected-migrations.xml || true
-
 
 ## load up the old database based on current migration
 rm dockstore-webservice/target/dockstore-webservice-*sources.jar || true

--- conflicted
+++ resolved
@@ -18,11 +18,7 @@
     <parent>
         <artifactId>dockstore</artifactId>
         <groupId>io.dockstore</groupId>
-<<<<<<< HEAD
-        <version>1.8.6</version>
-=======
         <version>1.9.0-alpha.9-SNAPSHOT</version>
->>>>>>> 02a765df
     </parent>
     <modelVersion>4.0.0</modelVersion>
 
@@ -33,29 +29,17 @@
         <dependency>
             <groupId>io.dockstore</groupId>
             <artifactId>dockstore-webservice</artifactId>
-<<<<<<< HEAD
-            <version>1.8.6</version>
-=======
             <version>1.9.0-alpha.9-SNAPSHOT</version>
->>>>>>> 02a765df
         </dependency>
         <dependency>
             <groupId>io.dockstore</groupId>
             <artifactId>dockstore-common</artifactId>
-<<<<<<< HEAD
-            <version>1.8.6</version>
-=======
             <version>1.9.0-alpha.9-SNAPSHOT</version>
->>>>>>> 02a765df
         </dependency>
         <dependency>
             <groupId>io.dockstore</groupId>
             <artifactId>dockstore-integration-testing</artifactId>
-<<<<<<< HEAD
-            <version>1.8.6</version>
-=======
             <version>1.9.0-alpha.9-SNAPSHOT</version>
->>>>>>> 02a765df
         </dependency>
     </dependencies>
 

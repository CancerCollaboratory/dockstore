--- conflicted
+++ resolved
@@ -18,11 +18,7 @@
     <parent>
         <artifactId>dockstore</artifactId>
         <groupId>io.dockstore</groupId>
-<<<<<<< HEAD
-        <version>1.9.3-SNAPSHOT</version>
-=======
         <version>1.11.0-alpha.0-SNAPSHOT</version>
->>>>>>> 1a4f0d12
     </parent>
     <modelVersion>4.0.0</modelVersion>
 
@@ -33,29 +29,17 @@
         <dependency>
             <groupId>io.dockstore</groupId>
             <artifactId>dockstore-webservice</artifactId>
-<<<<<<< HEAD
-            <version>1.9.3-SNAPSHOT</version>
-=======
             <version>1.11.0-alpha.0-SNAPSHOT</version>
->>>>>>> 1a4f0d12
         </dependency>
         <dependency>
             <groupId>io.dockstore</groupId>
             <artifactId>dockstore-common</artifactId>
-<<<<<<< HEAD
-            <version>1.9.3-SNAPSHOT</version>
-=======
             <version>1.11.0-alpha.0-SNAPSHOT</version>
->>>>>>> 1a4f0d12
         </dependency>
         <dependency>
             <groupId>io.dockstore</groupId>
             <artifactId>dockstore-integration-testing</artifactId>
-<<<<<<< HEAD
-            <version>1.9.3-SNAPSHOT</version>
-=======
             <version>1.11.0-alpha.0-SNAPSHOT</version>
->>>>>>> 1a4f0d12
         </dependency>
     </dependencies>
 

<?xml version="1.0" encoding="UTF-8"?>
<!--
  ~    Copyright 2017 OICR
  ~
  ~    Licensed under the Apache License, Version 2.0 (the "License");
  ~    you may not use this file except in compliance with the License.
  ~    You may obtain a copy of the License at
  ~
  ~        http://www.apache.org/licenses/LICENSE-2.0
  ~
  ~    Unless required by applicable law or agreed to in writing, software
  ~    distributed under the License is distributed on an "AS IS" BASIS,
  ~    WITHOUT WARRANTIES OR CONDITIONS OF ANY KIND, either express or implied.
  ~    See the License for the specific language governing permissions and
  ~    limitations under the License.
  -->
<project xmlns="http://maven.apache.org/POM/4.0.0" xmlns:xsi="http://www.w3.org/2001/XMLSchema-instance" xsi:schemaLocation="http://maven.apache.org/POM/4.0.0 http://maven.apache.org/xsd/maven-4.0.0.xsd">
    <parent>
        <artifactId>dockstore</artifactId>
        <groupId>io.dockstore</groupId>
<<<<<<< HEAD
        <version>1.12.0-alpha.0-SNAPSHOT</version>
=======
        <version>1.11.0-beta.1-SNAPSHOT</version>
>>>>>>> 0394eb21
    </parent>
    <modelVersion>4.0.0</modelVersion>

    <artifactId>reports</artifactId>
    <!-- do not set packaging to pom, because otherwise we will receive "Not executing Javadoc as the project is not a Java classpath-capable package" -->

    <dependencies>
        <dependency>
            <groupId>io.dockstore</groupId>
            <artifactId>dockstore-webservice</artifactId>
<<<<<<< HEAD
            <version>1.12.0-alpha.0-SNAPSHOT</version>
=======
            <version>1.11.0-beta.1-SNAPSHOT</version>
>>>>>>> 0394eb21
        </dependency>
        <dependency>
            <groupId>io.dockstore</groupId>
            <artifactId>dockstore-common</artifactId>
<<<<<<< HEAD
            <version>1.12.0-alpha.0-SNAPSHOT</version>
=======
            <version>1.11.0-beta.1-SNAPSHOT</version>
>>>>>>> 0394eb21
        </dependency>
        <dependency>
            <groupId>io.dockstore</groupId>
            <artifactId>dockstore-integration-testing</artifactId>
<<<<<<< HEAD
            <version>1.12.0-alpha.0-SNAPSHOT</version>
=======
            <version>1.11.0-beta.1-SNAPSHOT</version>
>>>>>>> 0394eb21
        </dependency>
    </dependencies>

    <build>
        <sourceDirectory>src</sourceDirectory>

        <plugins>
            <plugin>
                <groupId>org.jacoco</groupId>
                <artifactId>jacoco-maven-plugin</artifactId>
                <executions>
                    <execution>
                        <id>report-aggregate</id>
                        <phase>prepare-package</phase>
                        <goals>
                            <goal>report-aggregate</goal>
                        </goals>
                        <configuration>
                            <title>JaCoCo</title>
                            <footer>Code Coverage Report for JaCoCo ${project.version}</footer>
                            <includes>
                                <!-- Analyze class files only to exclude shaded agent JAR from report -->
                                <include>**/*.class</include>
                            </includes>
                            <excludes>
                                <exclude>**/HelpMojo.class</exclude>
                            </excludes>
                        </configuration>
                    </execution>
                </executions>
            </plugin>
            <plugin>
                <artifactId>maven-dependency-plugin</artifactId>
                <executions>
                    <execution>
                        <id>analyze</id>
                        <goals>
                            <goal>analyze-only</goal>
                        </goals>
                        <configuration>
                            <failOnWarning>false</failOnWarning>
                        </configuration>
                    </execution>
                </executions>
            </plugin>
            <plugin>
                <groupId>org.codehaus.mojo</groupId>
                <artifactId>flatten-maven-plugin</artifactId>
            </plugin>
        </plugins>
    </build>
</project><|MERGE_RESOLUTION|>--- conflicted
+++ resolved
@@ -18,11 +18,7 @@
     <parent>
         <artifactId>dockstore</artifactId>
         <groupId>io.dockstore</groupId>
-<<<<<<< HEAD
-        <version>1.12.0-alpha.0-SNAPSHOT</version>
-=======
         <version>1.11.0-beta.1-SNAPSHOT</version>
->>>>>>> 0394eb21
     </parent>
     <modelVersion>4.0.0</modelVersion>
 
@@ -33,29 +29,17 @@
         <dependency>
             <groupId>io.dockstore</groupId>
             <artifactId>dockstore-webservice</artifactId>
-<<<<<<< HEAD
-            <version>1.12.0-alpha.0-SNAPSHOT</version>
-=======
             <version>1.11.0-beta.1-SNAPSHOT</version>
->>>>>>> 0394eb21
         </dependency>
         <dependency>
             <groupId>io.dockstore</groupId>
             <artifactId>dockstore-common</artifactId>
-<<<<<<< HEAD
-            <version>1.12.0-alpha.0-SNAPSHOT</version>
-=======
             <version>1.11.0-beta.1-SNAPSHOT</version>
->>>>>>> 0394eb21
         </dependency>
         <dependency>
             <groupId>io.dockstore</groupId>
             <artifactId>dockstore-integration-testing</artifactId>
-<<<<<<< HEAD
-            <version>1.12.0-alpha.0-SNAPSHOT</version>
-=======
             <version>1.11.0-beta.1-SNAPSHOT</version>
->>>>>>> 0394eb21
         </dependency>
     </dependencies>
 

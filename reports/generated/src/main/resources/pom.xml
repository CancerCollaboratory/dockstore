--- conflicted
+++ resolved
@@ -19,11 +19,7 @@
   <modelVersion>4.0.0</modelVersion>
   <groupId>io.dockstore</groupId>
   <artifactId>reports</artifactId>
-<<<<<<< HEAD
-  <version>1.15.0-SNAPSHOT</version>
-=======
   <version>1.16.0-SNAPSHOT</version>
->>>>>>> 2c20b24a
   <licenses>
     <license>
       <name>Apache Software License, Version 2.0</name>
@@ -34,31 +30,19 @@
     <dependency>
       <groupId>io.dockstore</groupId>
       <artifactId>dockstore-webservice</artifactId>
-<<<<<<< HEAD
-      <version>1.15.0-SNAPSHOT</version>
-=======
       <version>1.16.0-SNAPSHOT</version>
->>>>>>> 2c20b24a
       <scope>compile</scope>
     </dependency>
     <dependency>
       <groupId>io.dockstore</groupId>
       <artifactId>dockstore-common</artifactId>
-<<<<<<< HEAD
-      <version>1.15.0-SNAPSHOT</version>
-=======
       <version>1.16.0-SNAPSHOT</version>
->>>>>>> 2c20b24a
       <scope>compile</scope>
     </dependency>
     <dependency>
       <groupId>io.dockstore</groupId>
       <artifactId>dockstore-integration-testing</artifactId>
-<<<<<<< HEAD
-      <version>1.15.0-SNAPSHOT</version>
-=======
       <version>1.16.0-SNAPSHOT</version>
->>>>>>> 2c20b24a
       <scope>compile</scope>
     </dependency>
   </dependencies>

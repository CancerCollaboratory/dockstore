--- conflicted
+++ resolved
@@ -3,11 +3,7 @@
     <modelVersion>4.0.0</modelVersion>
 
     <parent>
-<<<<<<< HEAD
-        <version>1.2.1-SNAPSHOT</version>
-=======
         <version>1.2.2-SNAPSHOT</version>
->>>>>>> ec894517
         <groupId>io.dockstore</groupId>
         <artifactId>dockstore</artifactId>
         <relativePath>../pom.xml</relativePath>
